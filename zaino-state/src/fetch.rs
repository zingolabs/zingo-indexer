//! Zcash chain fetch and tx submission service backed by zcashds JsonRPC service.

use std::time;

use crate::{
    config::FetchServiceConfig,
    error::FetchServiceError,
    indexer::{IndexerSubscriber, LightWalletIndexer, ZcashIndexer, ZcashService},
    mempool::{Mempool, MempoolSubscriber},
    status::{AtomicStatus, StatusType},
    stream::{
        AddressStream, CompactBlockStream, CompactTransactionStream, RawTransactionStream,
        SubtreeRootReplyStream, UtxoReplyStream,
    },
    utils::{ServiceMetadata, get_build_info},
};
use futures::StreamExt;
use hex::FromHex;
use tokio::{sync::mpsc, time::timeout};
use tonic::async_trait;
use zaino_fetch::{
    chain::{transaction::FullTransaction, utils::ParseFromSlice},
    jsonrpc::connector::{test_node_and_return_uri, JsonRpcConnector, RpcError},
};
use zaino_proto::proto::{
    compact_formats::{ChainMetadata, CompactBlock, CompactOrchardAction, CompactTx},
    service::{
        AddressList, Balance, BlockId, BlockRange, Duration, Exclude, GetAddressUtxosArg,
        GetAddressUtxosReply, GetAddressUtxosReplyList, GetSubtreeRootsArg, LightdInfo,
        PingResponse, RawTransaction, SendResponse, ShieldedProtocol, SubtreeRoot,
        TransparentAddressBlockFilter, TreeState, TxFilter,
    },
};
use zebra_chain::subtree::NoteCommitmentSubtreeIndex;
use zebra_rpc::methods::{
    trees::{GetSubtrees, GetTreestate},
    AddressBalance, AddressStrings, GetAddressTxIdsRequest, GetAddressUtxos, GetBlock,
    GetBlockChainInfo, GetBlockTransaction, GetInfo, GetRawTransaction, SentTransactionHash,
};

/// Chain fetch service backed by Zcashd's JsonRPC engine.
///
/// This service is a central service, [`FetchServiceSubscriber`] should be created to fetch data.
/// This is done to enable large numbers of concurrent subscribers without significant slowdowns.
///
/// NOTE: We currently dop not implement clone for chain fetch services as this service is responsible for maintainng and closing its child processes.
///       ServiceSubscribers are used to create seperate chain fetch processes while allowing central state processes to be managed in a sibgle place.
///       If we want the ability to clone Service all JoinHandle's should be converted to Arc<JoinHandle>.
#[derive(Debug)]
pub struct FetchService {
    /// JsonRPC Client.
    fetcher: JsonRpcConnector,
    // TODO: Add internal compact block cache.
    /// Internal mempool.
    mempool: Mempool,
    /// Service metadata.
    data: ServiceMetadata,
    /// StateService config data.
    config: FetchServiceConfig,
    /// Thread-safe status indicator.
    status: AtomicStatus,
}

#[async_trait]
impl ZcashService for FetchService {
    type Error = FetchServiceError;
    type Subscriber = FetchServiceSubscriber;
    type Config = FetchServiceConfig;
    /// Initializes a new StateService instance and starts sync process.
    async fn spawn(
        config: FetchServiceConfig,
        status: AtomicStatus,
    ) -> Result<Self, FetchServiceError> {
        println!("Launching Chain Fetch Service..");
        let status = status.clone();
        status.store(StatusType::Spawning.into());

        let fetcher = JsonRpcConnector::new(
            test_node_and_return_uri(
                &config.validator_rpc_address.port(),
                Some(config.validator_rpc_user.clone()),
                Some(config.validator_rpc_password.clone()),
            )
            .await?,
            Some(config.validator_rpc_user.clone()),
            Some(config.validator_rpc_password.clone()),
        )
        .await?;

        let zebra_build_data = fetcher.get_info().await?;
        let data = ServiceMetadata::new(
            get_build_info(),
            config.network.clone(),
            zebra_build_data.build,
            zebra_build_data.subversion,
        );

        // If Network is Mainnet or Testnet wait for validator to sync before spawning Mempool.
        //
        // We compare estimated (network) chain height against the internal validator chain height and wait for the validator to syn with the network.
        //
        // NOTE: The internal compact block cache should start its sync process while the validator is syncing with the network.
        if !config.no_sync {
            status.store(StatusType::Syncing.into());
            if !config.network.is_regtest() {
                loop {
                    let blockchain_info = fetcher.get_blockchain_info().await?;
                    if (blockchain_info.blocks.0 as i64 - blockchain_info.estimated_height.0 as i64)
                        .abs()
                        <= 10
                    {
                        break;
                    } else {
                        println!(" - Validator syncing with network. Validator chain height: {}, Estimated Network chain height: {}",
                            &blockchain_info.blocks.0,
                            &blockchain_info.estimated_height.0
                        );
                        tokio::time::sleep(time::Duration::from_millis(500)).await;
                        continue;
                    }
                }
            }
        }
        let mempool = Mempool::spawn(&fetcher, None).await?;

        status.store(StatusType::Ready.into());

        Ok(Self {
            fetcher,
            mempool,
            data,
            config,
            status,
        })
    }

    /// Returns a [`FetchServiceSubscriber`].
    fn get_subscriber(&self) -> IndexerSubscriber<FetchServiceSubscriber> {
        IndexerSubscriber::new(FetchServiceSubscriber {
            fetcher: self.fetcher.clone(),
            mempool: self.mempool.subscriber(),
            data: self.data.clone(),
            config: self.config.clone(),
            status: self.status.clone(),
        })
    }

    /// Fetches the current status
    fn status(&self) -> StatusType {
        self.status.load().into()
    }

    /// Shuts down the StateService.
    fn close(&mut self) {
        self.mempool.close();
    }
}

impl Drop for FetchService {
    fn drop(&mut self) {
        self.close()
    }
}

/// A fetch service subscriber.
///
/// Subscribers should be
#[derive(Debug, Clone)]
pub struct FetchServiceSubscriber {
    /// JsonRPC Client.
    fetcher: JsonRpcConnector,
    // TODO: Add Internal Non-Finalised State
    /// Internal mempool.
    mempool: MempoolSubscriber,
    /// Service metadata.
    data: ServiceMetadata,
    /// StateService config data.
    config: FetchServiceConfig,
    /// Thread-safe status indicator.
    status: AtomicStatus,
}

impl FetchServiceSubscriber {
    /// Fetches the current status
    pub fn status(&self) -> StatusType {
        self.status.load().into()
    }
}

#[async_trait]
impl ZcashIndexer for FetchServiceSubscriber {
    type Error = FetchServiceError;

    /// Returns software information from the RPC server, as a [`GetInfo`] JSON struct.
    ///
    /// zcashd reference: [`getinfo`](https://zcash.github.io/rpc/getinfo.html)
    /// method: post
    /// tags: control
    ///
    /// # Notes
    ///
    /// [The zcashd reference](https://zcash.github.io/rpc/getinfo.html) might not show some fields
    /// in Zebra's [`GetInfo`]. Zebra uses the field names and formats from the
    /// [zcashd code](https://github.com/zcash/zcash/blob/v4.6.0-1/src/rpc/misc.cpp#L86-L87).
    ///
    /// Some fields from the zcashd reference are missing from Zebra's [`GetInfo`]. It only contains the fields
    /// [required for lightwalletd support.](https://github.com/zcash/lightwalletd/blob/v0.4.9/common/common.go#L91-L95)
    async fn get_info(&self) -> Result<GetInfo, Self::Error> {
        Ok(GetInfo::from_parts(
            self.data.zebra_build(),
            self.data.zebra_subversion(),
        ))
    }

    /// Returns blockchain state information, as a [`GetBlockChainInfo`] JSON struct.
    ///
    /// zcashd reference: [`getblockchaininfo`](https://zcash.github.io/rpc/getblockchaininfo.html)
    /// method: post
    /// tags: blockchain
    ///
    /// # Notes
    ///
    /// Some fields from the zcashd reference are missing from Zebra's [`GetBlockChainInfo`]. It only contains the fields
    /// [required for lightwalletd support.](https://github.com/zcash/lightwalletd/blob/v0.4.9/common/common.go#L72-L89)
    async fn get_blockchain_info(&self) -> Result<GetBlockChainInfo, Self::Error> {
        Ok(self.fetcher.get_blockchain_info().await?.into())
    }

    /// Returns the total balance of a provided `addresses` in an [`AddressBalance`] instance.
    ///
    /// zcashd reference: [`getaddressbalance`](https://zcash.github.io/rpc/getaddressbalance.html)
    /// method: post
    /// tags: address
    ///
    /// # Parameters
    ///
    /// - `address_strings`: (object, example={"addresses": ["tmYXBYJj1K7vhejSec5osXK2QsGa5MTisUQ"]}) A JSON map with a single entry
    ///     - `addresses`: (array of strings) A list of base-58 encoded addresses.
    ///
    /// # Notes
    ///
    /// zcashd also accepts a single string parameter instead of an array of strings, but Zebra
    /// doesn't because lightwalletd always calls this RPC with an array of addresses.
    ///
    /// zcashd also returns the total amount of Zatoshis received by the addresses, but Zebra
    /// doesn't because lightwalletd doesn't use that information.
    ///
    /// The RPC documentation says that the returned object has a string `balance` field, but
    /// zcashd actually [returns an
    /// integer](https://github.com/zcash/lightwalletd/blob/bdaac63f3ee0dbef62bde04f6817a9f90d483b00/common/common.go#L128-L130).
    async fn z_get_address_balance(
        &self,
        address_strings: AddressStrings,
    ) -> Result<AddressBalance, Self::Error> {
        Ok(self
            .fetcher
<<<<<<< HEAD
            .get_address_balance(address_strings.valid_address_strings().map_err(|error| {
                FetchServiceError::RpcError(zaino_fetch::jsonrpc::connector::RpcError {
                    code: error.code() as i32 as i64,
=======
            .get_address_balance(address_strings.valid_address_strings().map_err(|code| {
                FetchServiceError::RpcError(RpcError {
                    code: code as i32 as i64,
>>>>>>> e9499d9a
                    message: "Invalid address provided".to_string(),
                    data: None,
                })
            })?)
            .await?
            .into())
    }

    /// Sends the raw bytes of a signed transaction to the local node's mempool, if the transaction is valid.
    /// Returns the [`SentTransactionHash`] for the transaction, as a JSON string.
    ///
    /// zcashd reference: [`sendrawtransaction`](https://zcash.github.io/rpc/sendrawtransaction.html)
    /// method: post
    /// tags: transaction
    ///
    /// # Parameters
    ///
    /// - `raw_transaction_hex`: (string, required, example="signedhex") The hex-encoded raw transaction bytes.
    ///
    /// # Notes
    ///
    /// zcashd accepts an optional `allowhighfees` parameter. Zebra doesn't support this parameter,
    /// because lightwalletd doesn't use it.
    async fn send_raw_transaction(
        &self,
        raw_transaction_hex: String,
    ) -> Result<SentTransactionHash, Self::Error> {
        Ok(self
            .fetcher
            .send_raw_transaction(raw_transaction_hex)
            .await?
            .into())
    }

    /// Returns the requested block by hash or height, as a [`GetBlock`] JSON string.
    /// If the block is not in Zebra's state, returns
    /// [error code `-8`.](https://github.com/zcash/zcash/issues/5758) if a height was
    /// passed or -5 if a hash was passed.
    ///
    /// zcashd reference: [`getblock`](https://zcash.github.io/rpc/getblock.html)
    /// method: post
    /// tags: blockchain
    ///
    /// # Parameters
    ///
    /// - `hash_or_height`: (string, required, example="1") The hash or height for the block to be returned.
    /// - `verbosity`: (number, optional, default=1, example=1) 0 for hex encoded data, 1 for a json object, and 2 for json object with transaction data.
    ///
    /// # Notes
    ///
    /// Zebra previously partially supported verbosity=1 by returning only the
    /// fields required by lightwalletd ([`lightwalletd` only reads the `tx`
    /// field of the result](https://github.com/zcash/lightwalletd/blob/dfac02093d85fb31fb9a8475b884dd6abca966c7/common/common.go#L152)).
    /// That verbosity level was migrated to "3"; so while lightwalletd will
    /// still work by using verbosity=1, it will sync faster if it is changed to
    /// use verbosity=3.
    ///
    /// The undocumented `chainwork` field is not returned.
    async fn z_get_block(
        &self,
        hash_or_height: String,
        verbosity: Option<u8>,
    ) -> Result<GetBlock, Self::Error> {
        Ok(self
            .fetcher
            .get_block(hash_or_height, verbosity)
            .await?
            .try_into()?)
    }

    /// Returns all transaction ids in the memory pool, as a JSON array.
    ///
    /// zcashd reference: [`getrawmempool`](https://zcash.github.io/rpc/getrawmempool.html)
    /// method: post
    /// tags: blockchain
    async fn get_raw_mempool(&self) -> Result<Vec<String>, Self::Error> {
        // Ok(self.fetcher.get_raw_mempool().await?.transactions)
        Ok(self
            .mempool
            .get_mempool()
            .await
            .into_iter()
            .map(|(key, _)| key.0)
            .collect())
    }

    /// Returns information about the given block's Sapling & Orchard tree state.
    ///
    /// zcashd reference: [`z_gettreestate`](https://zcash.github.io/rpc/z_gettreestate.html)
    /// method: post
    /// tags: blockchain
    ///
    /// # Parameters
    ///
    /// - `hash | height`: (string, required, example="00000000febc373a1da2bd9f887b105ad79ddc26ac26c2b28652d64e5207c5b5") The block hash or height.
    ///
    /// # Notes
    ///
    /// The zcashd doc reference above says that the parameter "`height` can be
    /// negative where -1 is the last known valid block". On the other hand,
    /// `lightwalletd` only uses positive heights, so Zebra does not support
    /// negative heights.
    async fn z_get_treestate(&self, hash_or_height: String) -> Result<GetTreestate, Self::Error> {
        Ok(self
            .fetcher
            .get_treestate(hash_or_height)
            .await?
            .try_into()?)
    }

    /// Returns information about a range of Sapling or Orchard subtrees.
    ///
    /// zcashd reference: [`z_getsubtreesbyindex`](https://zcash.github.io/rpc/z_getsubtreesbyindex.html) - TODO: fix link
    /// method: post
    /// tags: blockchain
    ///
    /// # Parameters
    ///
    /// - `pool`: (string, required) The pool from which subtrees should be returned. Either "sapling" or "orchard".
    /// - `start_index`: (number, required) The index of the first 2^16-leaf subtree to return.
    /// - `limit`: (number, optional) The maximum number of subtree values to return.
    ///
    /// # Notes
    ///
    /// While Zebra is doing its initial subtree index rebuild, subtrees will become available
    /// starting at the chain tip. This RPC will return an empty list if the `start_index` subtree
    /// exists, but has not been rebuilt yet. This matches `zcashd`'s behaviour when subtrees aren't
    /// available yet. (But `zcashd` does its rebuild before syncing any blocks.)
    async fn z_get_subtrees_by_index(
        &self,
        pool: String,
        start_index: NoteCommitmentSubtreeIndex,
        limit: Option<NoteCommitmentSubtreeIndex>,
    ) -> Result<GetSubtrees, Self::Error> {
        Ok(self
            .fetcher
            .get_subtrees_by_index(
                pool,
                start_index.0,
                limit.and_then(|limit_index| Some(limit_index.0)),
            )
            .await?
            .into())
    }

    /// Returns the raw transaction data, as a [`GetRawTransaction`] JSON string or structure.
    ///
    /// zcashd reference: [`getrawtransaction`](https://zcash.github.io/rpc/getrawtransaction.html)
    /// method: post
    /// tags: transaction
    ///
    /// # Parameters
    ///
    /// - `txid`: (string, required, example="mytxid") The transaction ID of the transaction to be returned.
    /// - `verbose`: (number, optional, default=0, example=1) If 0, return a string of hex-encoded data, otherwise return a JSON object.
    ///
    /// # Notes
    ///
    /// We don't currently support the `blockhash` parameter since lightwalletd does not
    /// use it.
    ///
    /// In verbose mode, we only expose the `hex` and `height` fields since
    /// lightwalletd uses only those:
    /// <https://github.com/zcash/lightwalletd/blob/631bb16404e3d8b045e74a7c5489db626790b2f6/common/common.go#L119>
    async fn get_raw_transaction(
        &self,
        txid_hex: String,
        verbose: Option<u8>,
    ) -> Result<GetRawTransaction, Self::Error> {
        Ok(self
            .fetcher
            .get_raw_transaction(txid_hex, verbose)
            .await?
            .into())
    }

    /// Returns the transaction ids made by the provided transparent addresses.
    ///
    /// zcashd reference: [`getaddresstxids`](https://zcash.github.io/rpc/getaddresstxids.html)
    /// method: post
    /// tags: address
    ///
    /// # Parameters
    ///
    /// - `request`: (object, required, example={\"addresses\": [\"tmYXBYJj1K7vhejSec5osXK2QsGa5MTisUQ\"], \"start\": 1000, \"end\": 2000}) A struct with the following named fields:
    ///     - `addresses`: (json array of string, required) The addresses to get transactions from.
    ///     - `start`: (numeric, required) The lower height to start looking for transactions (inclusive).
    ///     - `end`: (numeric, required) The top height to stop looking for transactions (inclusive).
    ///
    /// # Notes
    ///
    /// Only the multi-argument format is used by lightwalletd and this is what we currently support:
    /// <https://github.com/zcash/lightwalletd/blob/631bb16404e3d8b045e74a7c5489db626790b2f6/common/common.go#L97-L102>
    async fn get_address_tx_ids(
        &self,
        request: GetAddressTxIdsRequest,
    ) -> Result<Vec<String>, Self::Error> {
        let (addresses, start, end) = request.into_parts();
        Ok(self
            .fetcher
            .get_address_txids(addresses, start, end)
            .await?
            .transactions)
    }

    /// Returns all unspent outputs for a list of addresses.
    ///
    /// zcashd reference: [`getaddressutxos`](https://zcash.github.io/rpc/getaddressutxos.html)
    /// method: post
    /// tags: address
    ///
    /// # Parameters
    ///
    /// - `addresses`: (array, required, example={\"addresses\": [\"tmYXBYJj1K7vhejSec5osXK2QsGa5MTisUQ\"]}) The addresses to get outputs from.
    ///
    /// # Notes
    ///
    /// lightwalletd always uses the multi-address request, without chaininfo:
    /// <https://github.com/zcash/lightwalletd/blob/master/frontend/service.go#L402>
    async fn z_get_address_utxos(
        &self,
        address_strings: AddressStrings,
    ) -> Result<Vec<GetAddressUtxos>, Self::Error> {
        Ok(self
            .fetcher
<<<<<<< HEAD
            .get_address_utxos(address_strings.valid_address_strings().map_err(|error| {
                FetchServiceError::RpcError(zaino_fetch::jsonrpc::connector::RpcError {
                    code: error.code() as i32 as i64,
=======
            .get_address_utxos(address_strings.valid_address_strings().map_err(|code| {
                FetchServiceError::RpcError(RpcError {
                    code: code as i32 as i64,
>>>>>>> e9499d9a
                    message: "Invalid address provided".to_string(),
                    data: None,
                })
            })?)
            .await?
            .into_iter()
            .map(|utxos| utxos.into())
            .collect())
    }
}

#[async_trait]
impl LightWalletIndexer for FetchServiceSubscriber {
    type Error = FetchServiceError;

    /// Return the height of the tip of the best chain
    async fn get_latest_block(&self) -> Result<BlockId, Self::Error> {
        let blockchain_info = self.get_blockchain_info().await?;

        Ok(BlockId {
            height: blockchain_info.blocks().0 as u64,
            hash: blockchain_info
                .best_block_hash()
                .bytes_in_display_order()
                .to_vec(),
        })
    }

    /// Return the compact block corresponding to the given block identifier
    ///
    /// NOTE: This implementation is slow due to the absense on an internal CompactBlock cache.
    async fn get_block(&self, request: BlockId) -> Result<CompactBlock, Self::Error> {
        let height: u32 = match request.height.try_into() {
            Ok(height) => height,
            Err(_) => {
                return Err(FetchServiceError::TonicStatusError(
                    tonic::Status::invalid_argument(
                        "Error: Height out of range. Failed to convert to u32.",
                    ),
                ));
            }
        };
        match self.get_compact_block(&height).await {
            Ok(block) => Ok(block),
            Err(e) => {
                let chain_height = self.get_blockchain_info().await?.blocks().0;
                if height >= chain_height {
                    Err(FetchServiceError::TonicStatusError(tonic::Status::out_of_range(
                            format!(
                                "Error: Height out of range [{}]. Height requested is greater than the best chain tip [{}].",
                                height, chain_height,
                            )
                        )))
                } else {
                    // TODO: Hide server error from clients before release. Currently useful for dev purposes.
                    Err(FetchServiceError::TonicStatusError(tonic::Status::unknown(
                        format!(
                            "Error: Failed to retrieve block from node. Server Error: {}",
                            e,
                        ),
                    )))
                }
            }
        }
    }

    /// Same as GetBlock except actions contain only nullifiers
    ///
    /// NOTE: This implementation is slow due to the absense on an internal CompactBlock cache.
    async fn get_block_nullifiers(&self, request: BlockId) -> Result<CompactBlock, Self::Error> {
        let height: u32 = match request.height.try_into() {
            Ok(height) => height,
            Err(_) => {
                return Err(FetchServiceError::TonicStatusError(
                    tonic::Status::invalid_argument(
                        "Error: Height out of range. Failed to convert to u32.",
                    ),
                ));
            }
        };
        match self.get_nullifiers(&height).await {
            Ok(block) => Ok(block),
            Err(e) => {
                let chain_height = self.get_blockchain_info().await?.blocks().0;
                if height >= chain_height {
                    Err(FetchServiceError::TonicStatusError(tonic::Status::out_of_range(
                            format!(
                                "Error: Height out of range [{}]. Height requested is greater than the best chain tip [{}].",
                                height, chain_height,
                            )
                        )))
                } else {
                    // TODO: Hide server error from clients before release. Currently useful for dev purposes.
                    Err(FetchServiceError::TonicStatusError(tonic::Status::unknown(
                        format!(
                            "Error: Failed to retrieve block from node. Server Error: {}",
                            e,
                        ),
                    )))
                }
            }
        }
    }

    /// Return a list of consecutive compact blocks
    ///
    /// NOTE: This implementation is slow due to the absense on an internal CompactBlock cache.
    async fn get_block_range(
        &self,
        request: BlockRange,
    ) -> Result<CompactBlockStream, Self::Error> {
        let mut start: u32 = match request.start {
            Some(block_id) => match block_id.height.try_into() {
                Ok(height) => height,
                Err(_) => {
                    return Err(FetchServiceError::TonicStatusError(
                        tonic::Status::invalid_argument(
                            "Error: Start height out of range. Failed to convert to u32.",
                        ),
                    ));
                }
            },
            None => {
                return Err(FetchServiceError::TonicStatusError(
                    tonic::Status::invalid_argument("Error: No start height given."),
                ));
            }
        };
        let mut end: u32 = match request.end {
            Some(block_id) => match block_id.height.try_into() {
                Ok(height) => height,
                Err(_) => {
                    return Err(FetchServiceError::TonicStatusError(
                        tonic::Status::invalid_argument(
                            "Error: End height out of range. Failed to convert to u32.",
                        ),
                    ));
                }
            },
            None => {
                return Err(FetchServiceError::TonicStatusError(
                    tonic::Status::invalid_argument("Error: No start height given."),
                ));
            }
        };
        let rev_order = if start > end {
            (start, end) = (end, start);
            true
        } else {
            false
        };
        let chain_height = self.get_blockchain_info().await?.blocks().0;
        let fetch_service_clone = self.clone();
        let service_timeout = self.config.service_timeout;
        let (channel_tx, channel_rx) = mpsc::channel(self.config.service_channel_size as usize);
        tokio::spawn(async move {
            let timeout = timeout(time::Duration::from_secs((service_timeout*4) as u64), async {
                    for height in start..=end {
                        let height = if rev_order {
                            end - (height - start)
                        } else {
                            height
                        };
                        match fetch_service_clone.get_compact_block(
                            &height,
                        ).await {
                            Ok(block) => {
                                if channel_tx.send(Ok(block)).await.is_err() {
                                    break;
                                }
                            }
                            Err(e) => {
                                if height >= chain_height {
                                    match channel_tx
                                        .send(Err(tonic::Status::out_of_range(format!(
                                            "Error: Height out of range [{}]. Height requested is greater than the best chain tip [{}].",
                                            height, chain_height,
                                        ))))
                                        .await

                                    {
                                        Ok(_) => break,
                                        Err(e) => {
                                            eprintln!("Error: Channel closed unexpectedly: {}", e);
                                            break;
                                        }
                                    }
                                } else {
                                    // TODO: Hide server error from clients before release. Currently useful for dev purposes.
                                    if channel_tx
                                        .send(Err(tonic::Status::unknown(e.to_string())))
                                        .await
                                        .is_err()
                                    {
                                        break;
                                    }
                                }
                            }
                        }
                    }
                })
                .await;
            match timeout {
                Ok(_) => {}
                Err(_) => {
                    channel_tx
                        .send(Err(tonic::Status::deadline_exceeded(
                            "Error: get_block_range gRPC request timed out.",
                        )))
                        .await
                        .ok();
                }
            }
        });
        Ok(CompactBlockStream::new(channel_rx))
    }

    /// Same as GetBlockRange except actions contain only nullifiers
    ///
    /// NOTE: This implementation is slow due to the absense on an internal CompactBlock cache.
    async fn get_block_range_nullifiers(
        &self,
        request: BlockRange,
    ) -> Result<CompactBlockStream, Self::Error> {
        let tonic_status_error =
            |err| FetchServiceError::TonicStatusError(tonic::Status::invalid_argument(err));
        let mut start = match request.start {
            Some(block_id) => match u32::try_from(block_id.height) {
                Ok(height) => Ok(height),
                Err(_) => Err("Error: Start height out of range. Failed to convert to u32."),
            },
            None => Err("Error: No start height given."),
        }
        .map_err(tonic_status_error)?;
        let mut end = match request.end {
            Some(block_id) => match u32::try_from(block_id.height) {
                Ok(height) => Ok(height),
                Err(_) => Err("Error: End height out of range. Failed to convert to u32."),
            },
            None => Err("Error: No start height given."),
        }
        .map_err(tonic_status_error)?;
        let rev_order = if start > end {
            (start, end) = (end, start);
            true
        } else {
            false
        };
        let chain_height = self.get_blockchain_info().await?.blocks().0;
        let fetch_service_clone = self.clone();
        let service_timeout = self.config.service_timeout;
        let (channel_tx, channel_rx) = mpsc::channel(self.config.service_channel_size as usize);
        tokio::spawn(async move {
            let timeout = timeout(
                time::Duration::from_secs((service_timeout * 4) as u64),
                async {
                    for height in start..=end {
                        let height = if rev_order {
                            end - (height - start)
                        } else {
                            height
                        };
                        if let Err(e) =
                            channel_tx
                                .send(fetch_service_clone.get_nullifiers(&height).await.map_err(
                                    |e| {
                                        if height >= chain_height {
                                            tonic::Status::out_of_range(format!(
                                            "Error: Height out of range [{}]. Height requested \
                                            is greater than the best chain tip [{}].",
                                            height, chain_height,
                                        ))
                                        } else {
                                            // TODO: Hide server error from clients before release. Currently useful for dev purposes.
                                            tonic::Status::unknown(e.to_string())
                                        }
                                    },
                                ))
                                .await
                        {
                            eprintln!("Error: Channel closed unexpectedly: {}", e);
                            break;
                        }
                    }
                },
            )
            .await;
            if timeout.is_err() {
                channel_tx
                    .send(Err(tonic::Status::deadline_exceeded(
                        "Error: get_block_range gRPC request timed out.",
                    )))
                    .await
                    .ok();
            }
        });
        Ok(CompactBlockStream::new(channel_rx))
    }

    /// Return the requested full (not compact) transaction (as from zcashd)
    ///
    /// NOTE: This implementation is slow due to fetching mempool height, the internal mempool or non-finalised state should be queried.
    async fn get_transaction(&self, request: TxFilter) -> Result<RawTransaction, Self::Error> {
        let hash = request.hash;
        if hash.len() == 32 {
            let reversed_hash = hash.iter().rev().copied().collect::<Vec<u8>>();
            let hash_hex = hex::encode(reversed_hash);
            let tx = self.get_raw_transaction(hash_hex, Some(1)).await?;

            let (hex, height) = if let GetRawTransaction::Object(tx_object) = tx {
                (tx_object.hex, tx_object.height)
            } else {
                return Err(FetchServiceError::TonicStatusError(
                    tonic::Status::not_found("Error: Transaction not received"),
                ));
            };
            let height: u64 = match height {
                Some(h) => h as u64,
                // Zebra returns None for mempool transactions, convert to `Mempool Height`.
                None => self.get_blockchain_info().await?.blocks().0 as u64,
            };

            Ok(RawTransaction {
                data: hex.as_ref().to_vec(),
                height,
            })
        } else {
            Err(FetchServiceError::TonicStatusError(
                tonic::Status::invalid_argument("Error: Transaction hash incorrect"),
            ))
        }
    }

    /// Submit the given transaction to the Zcash network
    async fn send_transaction(&self, request: RawTransaction) -> Result<SendResponse, Self::Error> {
        let hex_tx = hex::encode(request.data);
        let tx_output = self.send_raw_transaction(hex_tx).await?;

        Ok(SendResponse {
            error_code: 0,
            error_message: tx_output.inner().to_string(),
        })
    }

    /// Return the txids corresponding to the given t-address within the given block range
    async fn get_taddress_txids(
        &self,
        request: TransparentAddressBlockFilter,
    ) -> Result<RawTransactionStream, Self::Error> {
        let chain_height = self.get_blockchain_info().await?.blocks().0;
        let (start, end) =
            match request.range {
                Some(range) => match (range.start, range.end) {
                    (Some(start), Some(end)) => {
                        let start = match u32::try_from(start.height) {
                            Ok(height) => height.min(chain_height),
                            Err(_) => return Err(FetchServiceError::TonicStatusError(
                                tonic::Status::invalid_argument(
                                    "Error: Start height out of range. Failed to convert to u32.",
                                ),
                            )),
                        };
                        let end =
                            match u32::try_from(end.height) {
                                Ok(height) => height.min(chain_height),
                                Err(_) => return Err(FetchServiceError::TonicStatusError(
                                    tonic::Status::invalid_argument(
                                        "Error: End height out of range. Failed to convert to u32.",
                                    ),
                                )),
                            };
                        if start > end {
                            (end, start)
                        } else {
                            (start, end)
                        }
                    }
                    _ => {
                        return Err(FetchServiceError::TonicStatusError(
                            tonic::Status::invalid_argument("Error: Incomplete block range given."),
                        ))
                    }
                },
                None => {
                    return Err(FetchServiceError::TonicStatusError(
                        tonic::Status::invalid_argument("Error: No block range given."),
                    ))
                }
            };
        let txids = self
            .get_address_tx_ids(GetAddressTxIdsRequest::from_parts(
                vec![request.address],
                start,
                end,
            ))
            .await?;
        let fetch_service_clone = self.clone();
        let service_timeout = self.config.service_timeout;
        let (channel_tx, channel_rx) = mpsc::channel(self.config.service_channel_size as usize);
        tokio::spawn(async move {
            let timeout = timeout(
                time::Duration::from_secs((service_timeout * 4) as u64),
                async {
                    for txid in txids {
                        let transaction =
                            fetch_service_clone.get_raw_transaction(txid, Some(1)).await;
                        match transaction {
                            Ok(GetRawTransaction::Object(transaction_obj)) => {
                                let height: u64 = match transaction_obj.height {
                                    Some(h) => h as u64,
                                    // Zebra returns None for mempool transactions, convert to `Mempool Height`.
                                    None => chain_height as u64,
                                };
                                if channel_tx
                                    .send(Ok(RawTransaction {
                                        data: transaction_obj.hex.as_ref().to_vec(),
                                        height,
                                    }))
                                    .await
                                    .is_err()
                                {
                                    break;
                                }
                            }
                            Ok(GetRawTransaction::Raw(_)) => {
                                if channel_tx
                                    .send(Err(tonic::Status::unknown(
                                    "Received raw transaction type, this should not be impossible.",
                                    )))
                                    .await
                                    .is_err()
                                {
                                    break;
                                }
                            }
                            Err(e) => {
                                // TODO: Hide server error from clients before release. Currently useful for dev purposes.
                                if channel_tx
                                    .send(Err(tonic::Status::unknown(e.to_string())))
                                    .await
                                    .is_err()
                                {
                                    break;
                                }
                            }
                        }
                    }
                },
            )
            .await;
            match timeout {
                Ok(_) => {}
                Err(_) => {
                    channel_tx
                        .send(Err(tonic::Status::internal(
                            "Error: get_taddress_txids gRPC request timed out",
                        )))
                        .await
                        .ok();
                }
            }
        });
        Ok(RawTransactionStream::new(channel_rx))
    }

    /// Returns the total balance for a list of taddrs
    async fn get_taddress_balance(&self, request: AddressList) -> Result<Balance, Self::Error> {
<<<<<<< HEAD
        let taddrs = AddressStrings::new_valid(request.addresses).map_err(
            |err_obj| {
                FetchServiceError::RpcError(
                    zaino_fetch::jsonrpc::connector::RpcError::new_from_errorobject(
                        err_obj,
                        "Error in Validator",
                    ),
                )
            }
        )?;
=======
        let taddrs = AddressStrings::new_valid(request.addresses).map_err(|legacy_code| {
            FetchServiceError::RpcError(RpcError::new_from_legacycode(
                legacy_code,
                "Error in Validator.",
            ))
        })?;
>>>>>>> e9499d9a
        let balance = self.z_get_address_balance(taddrs).await?;
        let checked_balance: i64 = match i64::try_from(balance.balance) {
            Ok(balance) => balance,
            Err(_) => {
                return Err(FetchServiceError::TonicStatusError(tonic::Status::unknown(
                    "Error: Error converting balance from u64 to i64.",
                )));
            }
        };
        Ok(Balance {
            value_zat: checked_balance,
        })
    }

    /// Returns the total balance for a list of taddrs
    async fn get_taddress_balance_stream(
        &self,
        mut request: AddressStream,
    ) -> Result<Balance, Self::Error> {
        let fetch_service_clone = self.clone();
        let service_timeout = self.config.service_timeout;
        let (channel_tx, mut channel_rx) =
            mpsc::channel::<String>(self.config.service_channel_size as usize);
        let fetcher_task_handle = tokio::spawn(async move {
            let fetcher_timeout = timeout(
                time::Duration::from_secs((service_timeout * 4) as u64),
                async {
                    let mut total_balance: u64 = 0;
                    loop {
                        match channel_rx.recv().await {
                            Some(taddr) => {
                                let taddrs = AddressStrings::new_valid(vec![taddr]).map_err(
<<<<<<< HEAD
                                    |err_obj| {
                                        FetchServiceError::RpcError(
                                            zaino_fetch::jsonrpc::connector::RpcError::new_from_errorobject(
                                                err_obj,
                                                "Error in Validator",
                                            ),
                                        )
                                    }
=======
                                    |legacy_code| {
                                        FetchServiceError::RpcError(RpcError::new_from_legacycode(
                                            legacy_code,
                                            "Error in Validator.",
                                        ))
                                    },
>>>>>>> e9499d9a
                                )?;
                                let balance =
                                    fetch_service_clone.z_get_address_balance(taddrs).await?;
                                total_balance += balance.balance;
                            }
                            None => {
                                return Ok(total_balance);
                            }
                        }
                    }
                },
            )
            .await;
            match fetcher_timeout {
                Ok(result) => result,
                Err(_) => Err(tonic::Status::deadline_exceeded(
                    "Error: get_taddress_balance_stream request timed out.",
                )),
            }
        });
        // NOTE: This timeout is so slow due to the blockcache not being implemented. This should be reduced to 30s once functionality is in place.
        // TODO: Make [rpc_timout] a configurable system variable with [default = 30s] and [mempool_rpc_timout = 4*rpc_timeout]
        let addr_recv_timeout = timeout(
            time::Duration::from_secs((service_timeout * 4) as u64),
            async {
                while let Some(address_result) = request.next().await {
                    // TODO: Hide server error from clients before release. Currently useful for dev purposes.
                    let address = address_result.map_err(|e| {
                        tonic::Status::unknown(format!("Failed to read from stream: {}", e))
                    })?;
                    if channel_tx.send(address.address).await.is_err() {
                        // TODO: Hide server error from clients before release. Currently useful for dev purposes.
                        return Err(tonic::Status::unknown(
                            "Error: Failed to send address to balance task.",
                        ));
                    }
                }
                drop(channel_tx);
                Ok::<(), tonic::Status>(())
            },
        )
        .await;
        match addr_recv_timeout {
            Ok(Ok(())) => {}
            Ok(Err(e)) => {
                fetcher_task_handle.abort();
                return Err(FetchServiceError::TonicStatusError(e));
            }
            Err(_) => {
                fetcher_task_handle.abort();
                return Err(FetchServiceError::TonicStatusError(
                    tonic::Status::deadline_exceeded(
                        "Error: get_taddress_balance_stream request timed out in address loop.",
                    ),
                ));
            }
        }
        match fetcher_task_handle.await {
            Ok(Ok(total_balance)) => {
                let checked_balance: i64 = match i64::try_from(total_balance) {
                    Ok(balance) => balance,
                    Err(_) => {
                        // TODO: Hide server error from clients before release. Currently useful for dev purposes.
                        return Err(FetchServiceError::TonicStatusError(tonic::Status::unknown(
                            "Error: Error converting balance from u64 to i64.",
                        )));
                    }
                };
                Ok(Balance {
                    value_zat: checked_balance,
                })
            }
            Ok(Err(e)) => Err(FetchServiceError::TonicStatusError(e)),
            // TODO: Hide server error from clients before release. Currently useful for dev purposes.
            Err(e) => Err(FetchServiceError::TonicStatusError(tonic::Status::unknown(
                format!("Fetcher Task failed: {}", e),
            ))),
        }
    }

    /// Return the compact transactions currently in the mempool; the results
    /// can be a few seconds out of date. If the Exclude list is empty, return
    /// all transactions; otherwise return all *except* those in the Exclude list
    /// (if any); this allows the client to avoid receiving transactions that it
    /// already has (from an earlier call to this rpc). The transaction IDs in the
    /// Exclude list can be shortened to any number of bytes to make the request
    /// more bandwidth-efficient; if two or more transactions in the mempool
    /// match a shortened txid, they are all sent (none is excluded). Transactions
    /// in the exclude list that don't exist in the mempool are ignored.
    async fn get_mempool_tx(
        &self,
        request: Exclude,
    ) -> Result<CompactTransactionStream, Self::Error> {
        let exclude_txids: Vec<String> = request
            .txid
            .iter()
            .map(|txid_bytes| {
                let reversed_txid_bytes: Vec<u8> = txid_bytes.iter().cloned().rev().collect();
                hex::encode(&reversed_txid_bytes)
            })
            .collect();

        let mempool = self.mempool.clone();
        let service_timeout = self.config.service_timeout;
        let (channel_tx, channel_rx) = mpsc::channel(self.config.service_channel_size as usize);
        tokio::spawn(async move {
            let timeout = timeout(
                time::Duration::from_secs((service_timeout*4) as u64),
                async {
                    for (txid, transaction) in mempool.get_filtered_mempool(exclude_txids).await {
                        match transaction.0 {
                            GetRawTransaction::Object(transaction_object) => {
                                let txid_bytes = match hex::decode(txid.0) {
                                    Ok(bytes) => bytes,
                                    Err(e) => {
                                        if channel_tx
                                            .send(Err(tonic::Status::unknown(e.to_string())))
                                            .await
                                            .is_err()
                                        {
                                            break;
                                        } else {
                                            continue;
                                        }
                                    }
                                };
                                match <FullTransaction as ParseFromSlice>::parse_from_slice(
                                    transaction_object.hex.as_ref(),
                                    Some(vec!(txid_bytes)), None)
                                {
                                    Ok(transaction) => {
                                        // ParseFromSlice returns any data left after the conversion to a
                                        // FullTransaction, If the conversion has succeeded this should be empty.
                                        if transaction.0.is_empty() {
                                            if channel_tx.send(
                                                transaction
                                                .1
                                                .to_compact(0)
                                                .map_err(|e| {
                                                    tonic::Status::unknown(
                                                        e.to_string()
                                                    )
                                                })
                                            ).await.is_err() {
                                                break
                                            }
                                        } else {
                                            // TODO: Hide server error from clients before release. Currently useful for dev purposes.
                                            if channel_tx
                                                .send(Err(tonic::Status::unknown("Error: ")))
                                                .await
                                                .is_err()
                                            {
                                                break;
                                            }
                                        }
                                            }
                                    Err(e) => {
                                        // TODO: Hide server error from clients before release. Currently useful for dev purposes.
                                        if channel_tx
                                            .send(Err(tonic::Status::unknown(e.to_string())))
                                            .await
                                            .is_err()
                                        {
                                            break;
                                        }
                                    }
                                }
                            }
                            GetRawTransaction::Raw(_) => {
                                if channel_tx
                                    .send(Err(tonic::Status::internal(
                                        "Error: Received raw transaction type, this should not be impossible.",
                                    )))
                                    .await
                                    .is_err()
                                {
                                    break;
                                }
                            }
                        }
                    }
                },
            )
            .await;
            match timeout {
                Ok(_) => {}
                Err(_) => {
                    channel_tx
                        .send(Err(tonic::Status::internal(
                            "Error: get_mempool_tx gRPC request timed out",
                        )))
                        .await
                        .ok();
                }
            }
        });

        Ok(CompactTransactionStream::new(channel_rx))
    }

    /// Return a stream of current Mempool transactions. This will keep the output stream open while
    /// there are mempool transactions. It will close the returned stream when a new block is mined.
    async fn get_mempool_stream(&self) -> Result<RawTransactionStream, Self::Error> {
        let mut mempool = self.mempool.clone();
        let service_timeout = self.config.service_timeout;
        let (channel_tx, channel_rx) = mpsc::channel(self.config.service_channel_size as usize);
        let mempool_height = self.fetcher.get_blockchain_info().await?.blocks.0;
        tokio::spawn(async move {
            let timeout = timeout(
                time::Duration::from_secs((service_timeout*6) as u64),
                async {
                    let (mut mempool_stream, _mempool_handle) =
                        match mempool.get_mempool_stream().await {
                            Ok(stream) => stream,
                            Err(e) => {
                                eprintln!("Error getting mempool stream: {:?}", e);
                                channel_tx
                                    .send(Err(tonic::Status::internal(
                                        "Error getting mempool stream",
                                    )))
                                    .await
                                    .ok();
                                return;
                            }
                        };
                    while let Some(result) = mempool_stream.recv().await {
                        match result {
                            Ok((_mempool_key, mempool_value)) => {
                                match mempool_value.0 {
                                    GetRawTransaction::Object(transaction_object) => {
                                        if channel_tx
                                            .send(Ok(RawTransaction {
                                                data: transaction_object.hex.as_ref().to_vec(),
                                                height: mempool_height as u64,
                                            }))
                                            .await
                                            .is_err()
                                        {
                                            break;
                                        }
                                    }
                                    GetRawTransaction::Raw(_) => {
                                        if channel_tx
                                            .send(Err(tonic::Status::internal(
                                                "Error: Received raw transaction type, this should not be impossible.",
                                            )))
                                            .await
                                            .is_err()
                                        {
                                            break;
                                        }
                                    }
                                }
                            }
                            Err(e) => {
                                channel_tx
                                    .send(Err(tonic::Status::internal(format!(
                                        "Error in mempool stream: {:?}",
                                        e
                                    ))))
                                    .await
                                    .ok();
                                break;
                            }
                        }
                    }
                },
            )
            .await;
            match timeout {
                Ok(_) => {}
                Err(_) => {
                    channel_tx
                        .send(Err(tonic::Status::internal(
                            "Error: get_mempool_stream gRPC request timed out",
                        )))
                        .await
                        .ok();
                }
            }
        });

        Ok(RawTransactionStream::new(channel_rx))
    }

    /// GetTreeState returns the note commitment tree state corresponding to the given block.
    /// See section 3.7 of the Zcash protocol specification. It returns several other useful
    /// values also (even though they can be obtained using GetBlock).
    /// The block can be specified by either height or hash.
    async fn get_tree_state(&self, request: BlockId) -> Result<TreeState, Self::Error> {
        let chain_info = self.get_blockchain_info().await?;
        let hash_or_height = if request.height != 0 {
            match u32::try_from(request.height) {
                Ok(height) => {
                    if height > chain_info.blocks().0 {
                        return Err(FetchServiceError::TonicStatusError(tonic::Status::out_of_range(
                            format!(
                                "Error: Height out of range [{}]. Height requested is greater than the best chain tip [{}].",
                                height, chain_info.blocks().0,
                            ))
                        ));
                    } else {
                        height.to_string()
                    }
                }
                Err(_) => {
                    return Err(FetchServiceError::TonicStatusError(
                        tonic::Status::invalid_argument(
                            "Error: Height out of range. Failed to convert to u32.",
                        ),
                    ));
                }
            }
        } else {
            hex::encode(request.hash)
        };
        match self.z_get_treestate(hash_or_height).await {
            Ok(state) => {
                let (hash, height, time, sapling, orchard) = state.into_parts();
                Ok(TreeState {
                    network: chain_info.chain(),
                    height: height.0 as u64,
                    hash: hash.to_string(),
                    time,
                    sapling_tree: sapling.map(hex::encode).unwrap_or_default(),
                    orchard_tree: orchard.map(hex::encode).unwrap_or_default(),
                })
            }
            Err(e) => {
                // TODO: Hide server error from clients before release. Currently useful for dev purposes.
                Err(FetchServiceError::TonicStatusError(tonic::Status::unknown(
                    format!(
                        "Error: Failed to retrieve treestate from node. Server Error: {}",
                        e,
                    ),
                )))
            }
        }
    }

    /// GetLatestTreeState returns the note commitment tree state corresponding to the chain tip.
    async fn get_latest_tree_state(&self) -> Result<TreeState, Self::Error> {
        let chain_info = self.get_blockchain_info().await?;
        match self
            .z_get_treestate(chain_info.blocks().0.to_string())
            .await
        {
            Ok(state) => {
                let (hash, height, time, sapling, orchard) = state.into_parts();
                Ok(TreeState {
                    network: chain_info.chain(),
                    height: height.0 as u64,
                    hash: hash.to_string(),
                    time,
                    sapling_tree: sapling.map(hex::encode).unwrap_or_default(),
                    orchard_tree: orchard.map(hex::encode).unwrap_or_default(),
                })
            }
            Err(e) => {
                // TODO: Hide server error from clients before release. Currently useful for dev purposes.
                Err(FetchServiceError::TonicStatusError(tonic::Status::unknown(
                    format!(
                        "Error: Failed to retrieve treestate from node. Server Error: {}",
                        e,
                    ),
                )))
            }
        }
    }

    /// Returns a stream of information about roots of subtrees of the Sapling and Orchard
    /// note commitment trees.
    async fn get_subtree_roots(
        &self,
        request: GetSubtreeRootsArg,
    ) -> Result<SubtreeRootReplyStream, Self::Error> {
        let pool = match ShieldedProtocol::try_from(request.shielded_protocol) {
            Ok(protocol) => protocol.as_str_name(),
            Err(_) => {
                return Err(FetchServiceError::TonicStatusError(
                    tonic::Status::invalid_argument("Error: Invalid shielded protocol value."),
                ))
            }
        };
        let start_index = match u16::try_from(request.start_index) {
            Ok(value) => value,
            Err(_) => {
                return Err(FetchServiceError::TonicStatusError(
                    tonic::Status::invalid_argument("Error: start_index value exceeds u16 range."),
                ))
            }
        };
        let limit = if request.max_entries == 0 {
            None
        } else {
            match u16::try_from(request.max_entries) {
                Ok(value) => Some(value),
                Err(_) => {
                    return Err(FetchServiceError::TonicStatusError(
                        tonic::Status::invalid_argument(
                            "Error: max_entries value exceeds u16 range.",
                        ),
                    ))
                }
            }
        };
        let subtrees = self
            .z_get_subtrees_by_index(
                pool.to_string(),
                NoteCommitmentSubtreeIndex(start_index),
                limit.and_then(|limit| Some(NoteCommitmentSubtreeIndex(limit))),
            )
            .await?;
        let fetch_service_clone = self.clone();
        let service_timeout = self.config.service_timeout;
        let (channel_tx, channel_rx) = mpsc::channel(self.config.service_channel_size as usize);
        tokio::spawn(async move {
            let timeout = timeout(
                time::Duration::from_secs((service_timeout * 4) as u64),
                async {
                    for subtree in subtrees.subtrees {
                        match fetch_service_clone
                            .z_get_block(subtree.end_height.0.to_string(), Some(1))
                            .await
                        {
                            Ok(GetBlock::Object { hash, height, .. }) => {
                                let checked_height = match height {
                                    Some(h) => h.0 as u64,
                                    None => {
                                        match channel_tx
                                            .send(Err(tonic::Status::unknown(
                                                "Error: No block height returned by node.",
                                            )))
                                            .await
                                        {
                                            Ok(_) => break,
                                            Err(e) => {
                                                eprintln!(
                                                    "Error: Channel closed unexpectedly: {}",
                                                    e
                                                );
                                                break;
                                            }
                                        }
                                    }
                                };
                                let checked_root_hash = match hex::decode(&subtree.root) {
                                    Ok(hash) => hash,
                                    Err(e) => {
                                        match channel_tx
                                            .send(Err(tonic::Status::unknown(format!(
                                                "Error: Failed to hex decode root hash: {}.",
                                                e
                                            ))))
                                            .await
                                        {
                                            Ok(_) => break,
                                            Err(e) => {
                                                eprintln!(
                                                    "Error: Channel closed unexpectedly: {}",
                                                    e
                                                );
                                                break;
                                            }
                                        }
                                    }
                                };
                                if channel_tx
                                    .send(Ok(SubtreeRoot {
                                        root_hash: checked_root_hash,
                                        completing_block_hash: hash
                                            .0
                                            .bytes_in_display_order()
                                            .to_vec(),
                                        completing_block_height: checked_height,
                                    }))
                                    .await
                                    .is_err()
                                {
                                    break;
                                }
                            }
                            Ok(GetBlock::Raw(_)) => {
                                // TODO: Hide server error from clients before release. Currently useful for dev purposes.
                                if channel_tx
                                .send(Err(tonic::Status::unknown(
                                    "Error: Received raw block type, this should not be possible.",
                                )))
                                .await
                                .is_err()
                            {
                                break;
                            }
                            }
                            Err(e) => {
                                // TODO: Hide server error from clients before release. Currently useful for dev purposes.
                                if channel_tx
                                    .send(Err(tonic::Status::unknown(format!(
                                        "Error: Could not fetch block at height [{}] from node: {}",
                                        subtree.end_height.0, e
                                    ))))
                                    .await
                                    .is_err()
                                {
                                    break;
                                }
                            }
                        }
                    }
                },
            )
            .await;
            match timeout {
                Ok(_) => {}
                Err(_) => {
                    channel_tx
                        .send(Err(tonic::Status::deadline_exceeded(
                            "Error: get_mempool_stream gRPC request timed out",
                        )))
                        .await
                        .ok();
                }
            }
        });
        Ok(SubtreeRootReplyStream::new(channel_rx))
    }

    /// Returns all unspent outputs for a list of addresses.
    ///
    /// Ignores all utxos below block height [GetAddressUtxosArg.start_height].
    /// Returns max [GetAddressUtxosArg.max_entries] utxos, or unrestricted if [GetAddressUtxosArg.max_entries] = 0.
    /// Utxos are collected and returned as a single Vec.
    async fn get_address_utxos(
        &self,
        request: GetAddressUtxosArg,
    ) -> Result<GetAddressUtxosReplyList, Self::Error> {
<<<<<<< HEAD
        let taddrs = AddressStrings::new_valid(request.addresses)
            .map_err(|err_obj| {
                FetchServiceError::RpcError(
                    zaino_fetch::jsonrpc::connector::RpcError::new_from_errorobject(
                        err_obj,
                        "Error in Validator",
                    ),
                )
            })?;
=======
        let taddrs = AddressStrings::new_valid(request.addresses).map_err(|legacy_code| {
            FetchServiceError::RpcError(RpcError::new_from_legacycode(
                legacy_code,
                "Error in Validator.",
            ))
        })?;
>>>>>>> e9499d9a
        let utxos = self.z_get_address_utxos(taddrs).await?;
        let mut address_utxos: Vec<GetAddressUtxosReply> = Vec::new();
        let mut entries: u32 = 0;
        for utxo in utxos {
            let (address, txid, output_index, script, satoshis, height) = utxo.into_parts();
            if (height.0 as u64) < request.start_height {
                continue;
            }
            entries += 1;
            if request.max_entries > 0 && entries > request.max_entries {
                break;
            }
            let checked_index = match i32::try_from(output_index.index()) {
                Ok(index) => index,
                Err(_) => {
                    return Err(FetchServiceError::TonicStatusError(tonic::Status::unknown(
                        "Error: Index out of range. Failed to convert to i32.",
                    )));
                }
            };
            let checked_satoshis = match i64::try_from(satoshis) {
                Ok(satoshis) => satoshis,
                Err(_) => {
                    return Err(FetchServiceError::TonicStatusError(tonic::Status::unknown(
                        "Error: Satoshis out of range. Failed to convert to i64.",
                    )));
                }
            };
            let utxo_reply = GetAddressUtxosReply {
                address: address.to_string(),
                txid: txid.0.to_vec(),
                index: checked_index,
                script: script.as_raw_bytes().to_vec(),
                value_zat: checked_satoshis,
                height: height.0 as u64,
            };
            address_utxos.push(utxo_reply)
        }
        Ok(GetAddressUtxosReplyList { address_utxos })
    }

    /// Returns all unspent outputs for a list of addresses.
    ///
    /// Ignores all utxos below block height [GetAddressUtxosArg.start_height].
    /// Returns max [GetAddressUtxosArg.max_entries] utxos, or unrestricted if [GetAddressUtxosArg.max_entries] = 0.
    /// Utxos are returned in a stream.
    async fn get_address_utxos_stream(
        &self,
        request: GetAddressUtxosArg,
    ) -> Result<UtxoReplyStream, Self::Error> {
<<<<<<< HEAD
        let taddrs = AddressStrings::new_valid(request.addresses)
            .map_err(|err_obj| {
                FetchServiceError::RpcError(
                    zaino_fetch::jsonrpc::connector::RpcError::new_from_errorobject(
                        err_obj,
                        "Error in Validator",
                    ),
                )
            })?;
=======
        let taddrs = AddressStrings::new_valid(request.addresses).map_err(|legacy_code| {
            FetchServiceError::RpcError(RpcError::new_from_legacycode(
                legacy_code,
                "Error in Validator.",
            ))
        })?;
>>>>>>> e9499d9a
        let utxos = self.z_get_address_utxos(taddrs).await?;
        let service_timeout = self.config.service_timeout;
        let (channel_tx, channel_rx) = mpsc::channel(self.config.service_channel_size as usize);
        tokio::spawn(async move {
            let timeout = timeout(
                time::Duration::from_secs((service_timeout * 4) as u64),
                async {
                    let mut entries: u32 = 0;
                    for utxo in utxos {
                        let (address, txid, output_index, script, satoshis, height) =
                            utxo.into_parts();
                        if (height.0 as u64) < request.start_height {
                            continue;
                        }
                        entries += 1;
                        if request.max_entries > 0 && entries > request.max_entries {
                            break;
                        }
                        let checked_index = match i32::try_from(output_index.index()) {
                            Ok(index) => index,
                            Err(_) => {
                                let _ = channel_tx
                                    .send(Err(tonic::Status::unknown(
                                        "Error: Index out of range. Failed to convert to i32.",
                                    )))
                                    .await;
                                return;
                            }
                        };
                        let checked_satoshis = match i64::try_from(satoshis) {
                            Ok(satoshis) => satoshis,
                            Err(_) => {
                                let _ = channel_tx
                                    .send(Err(tonic::Status::unknown(
                                        "Error: Satoshis out of range. Failed to convert to i64.",
                                    )))
                                    .await;
                                return;
                            }
                        };
                        let utxo_reply = GetAddressUtxosReply {
                            address: address.to_string(),
                            txid: txid.0.to_vec(),
                            index: checked_index,
                            script: script.as_raw_bytes().to_vec(),
                            value_zat: checked_satoshis,
                            height: height.0 as u64,
                        };
                        if channel_tx.send(Ok(utxo_reply)).await.is_err() {
                            return;
                        }
                    }
                },
            )
            .await;
            match timeout {
                Ok(_) => {}
                Err(_) => {
                    channel_tx
                        .send(Err(tonic::Status::deadline_exceeded(
                            "Error: get_mempool_stream gRPC request timed out",
                        )))
                        .await
                        .ok();
                }
            }
        });
        Ok(UtxoReplyStream::new(channel_rx))
    }

    /// Return information about this lightwalletd instance and the blockchain
    async fn get_lightd_info(&self) -> Result<LightdInfo, Self::Error> {
        let blockchain_info = self.get_blockchain_info().await?;
        let sapling_id = zebra_rpc::methods::ConsensusBranchIdHex::new(
            zebra_chain::parameters::ConsensusBranchId::from_hex("76b809bb")
                .map_err(|_e| {
                    tonic::Status::internal(
                        "Internal Error - Consesnsus Branch ID hex conversion failed",
                    )
                })?
                .into(),
        );
        let sapling_activation_height = blockchain_info
            .upgrades()
            .get(&sapling_id)
            .map_or(zebra_chain::block::Height(1), |sapling_json| {
                sapling_json.into_parts().1
            });

        let consensus_branch_id = zebra_chain::parameters::ConsensusBranchId::from(
            blockchain_info.consensus().into_parts().0,
        )
        .to_string();

        Ok(LightdInfo {
            version: self.data.build_info().version(),
            vendor: "ZingoLabs ZainoD".to_string(),
            taddr_support: true,
            chain_name: blockchain_info.chain(),
            sapling_activation_height: sapling_activation_height.0 as u64,
            consensus_branch_id,
            block_height: blockchain_info.blocks().0 as u64,
            git_commit: self.data.build_info().commit_hash(),
            branch: self.data.build_info().branch(),
            build_date: self.data.build_info().build_date(),
            build_user: self.data.build_info().build_user(),
            estimated_height: blockchain_info.estimated_height().0 as u64,
            zcashd_build: self.data.zebra_build(),
            zcashd_subversion: self.data.zebra_subversion(),
        })
    }

    /// Testing-only, requires lightwalletd --ping-very-insecure (do not enable in production)
    ///
    /// NOTE: Currently unimplemented in Zaino.
    async fn ping(&self, _request: Duration) -> Result<PingResponse, Self::Error> {
        Err(FetchServiceError::TonicStatusError(tonic::Status::unimplemented(
            "Ping not yet implemented. If you require this RPC please open an issue or PR at the Zaino github (https://github.com/zingolabs/zaino.git)."
        )))
    }
}

impl FetchServiceSubscriber {
    /// Fetches CompactBlock from the validator.
    ///
    /// Uses 2 calls as z_get_block verbosity=1 is required to fetch txids from zcashd.
    ///
    /// NOTE: This implementation is slow due to the absense on an internal CompactBlock cache.
    async fn get_compact_block(&self, height: &u32) -> Result<CompactBlock, FetchServiceError> {
        match self.z_get_block(height.to_string(), Some(1)).await {
            Ok(GetBlock::Object {
                hash, tx, trees, ..
            }) => match self.z_get_block(hash.0.to_string(), Some(0)).await {
                Ok(GetBlock::Object { .. }) => Err(FetchServiceError::TonicStatusError(
                    tonic::Status::internal("Received block object instead of raw block hex."),
                )),
                Ok(GetBlock::Raw(block_hex)) => {
                    let tx_ids: Result<Vec<_>, _> = tx
                        .into_iter()
                        .map(|tx| {
                            match tx {
                        GetBlockTransaction::Hash(hash) => Ok(hash.to_string()),
                        GetBlockTransaction::Object(_) => Err(FetchServiceError::TonicStatusError(
                            tonic::Status::invalid_argument(
                                "Found transaction of `Object` type, expected only `Hash` types.",
                            ),
                        )),
                    }
                        })
                        .collect();
                    let tx_ids = tx_ids?;
                    Ok(zaino_fetch::chain::block::FullBlock::parse_from_hex(
                        block_hex.as_ref(),
                        Some(Self::display_txids_to_server(tx_ids)?),
                    )?
                    .into_compact(
                        u32::try_from(trees.sapling())?,
                        u32::try_from(trees.orchard())?,
                    )?)
                }
                Err(e) => Err(e.into()),
            },
            Ok(GetBlock::Raw(_)) => Err(FetchServiceError::TonicStatusError(
                tonic::Status::internal("Received raw block hex instead of block object."),
            )),
            Err(e) => Err(e.into()),
        }
    }

    /// Takes a vec of big endian hex encoded txids and returns them as a vec of little endian raw bytes.
    fn display_txids_to_server(txids: Vec<String>) -> Result<Vec<Vec<u8>>, FetchServiceError> {
        txids
            .iter()
            .map(|txid| {
                txid.as_bytes()
                    .chunks(2)
                    .map(|chunk| {
                        let hex_pair =
                            std::str::from_utf8(chunk).map_err(FetchServiceError::from)?;
                        u8::from_str_radix(hex_pair, 16).map_err(FetchServiceError::from)
                    })
                    .rev()
                    .collect::<Result<Vec<u8>, _>>()
            })
            .collect::<Result<Vec<Vec<u8>>, _>>()
    }

    /// Returns a compact block holding only action nullifiers.
    ///
    /// NOTE: This implementation is slow due to the absense on an internal CompactBlock cache.
    async fn get_nullifiers(&self, height: &u32) -> Result<CompactBlock, FetchServiceError> {
        match self.get_compact_block(height).await {
            Ok(block) => Ok(CompactBlock {
                proto_version: block.proto_version,
                height: block.height,
                hash: block.hash,
                prev_hash: block.prev_hash,
                time: block.time,
                header: block.header,
                vtx: block
                    .vtx
                    .into_iter()
                    .map(|tx| CompactTx {
                        index: tx.index,
                        hash: tx.hash,
                        fee: tx.fee,
                        spends: tx.spends,
                        outputs: Vec::new(),
                        actions: tx
                            .actions
                            .into_iter()
                            .map(|action| CompactOrchardAction {
                                nullifier: action.nullifier,
                                cmx: Vec::new(),
                                ephemeral_key: Vec::new(),
                                ciphertext: Vec::new(),
                            })
                            .collect(),
                    })
                    .collect(),
                chain_metadata: Some(ChainMetadata {
                    sapling_commitment_tree_size: 0,
                    orchard_commitment_tree_size: 0,
                }),
            }),
            Err(e) => Err(e),
        }
    }
}

#[cfg(test)]
mod tests {
    use std::net::SocketAddr;

    use super::*;
    use zaino_testutils::{TestManager, ZCASHD_CHAIN_CACHE_BIN, ZEBRAD_CHAIN_CACHE_BIN};
    use zcash_local_net::validator::Validator;
    use zebra_chain::parameters::Network;

    #[tokio::test]
    async fn launch_fetch_service_zcashd_regtest_no_cache() {
        launch_fetch_service("zcashd", None).await;
    }

    #[tokio::test]
    async fn launch_fetch_service_zcashd_regtest_with_cache() {
        launch_fetch_service("zcashd", ZCASHD_CHAIN_CACHE_BIN.clone()).await;
    }

    #[tokio::test]
    async fn launch_fetch_service_zebrad_regtest_no_cache() {
        launch_fetch_service("zebrad", None).await;
    }

    #[tokio::test]
    async fn launch_fetch_service_zebrad_regtest_with_cache() {
        launch_fetch_service("zebrad", ZEBRAD_CHAIN_CACHE_BIN.clone()).await;
    }

    async fn launch_fetch_service(validator: &str, chain_cache: Option<std::path::PathBuf>) {
        let mut test_manager = TestManager::launch(validator, None, chain_cache, false, false)
            .await
            .unwrap();

        let fetch_service = FetchService::spawn(
            FetchServiceConfig::new(
                SocketAddr::new(
                    std::net::IpAddr::V4(std::net::Ipv4Addr::LOCALHOST),
                    test_manager.zebrad_rpc_listen_port,
                ),
                None,
                None,
                None,
                None,
                Network::new_regtest(Some(1), Some(1)),
                true,
            ),
            AtomicStatus::new(StatusType::Spawning.into()),
        )
        .await
        .unwrap()
        .get_subscriber()
        .inner();

        assert_eq!(fetch_service.status(), StatusType::Ready);
        dbg!(fetch_service.data.clone());
        dbg!(fetch_service.get_info().await.unwrap());
        dbg!(fetch_service.get_blockchain_info().await.unwrap().blocks());

        test_manager.close().await;
    }

    #[tokio::test]
    async fn fetch_service_get_address_balance_zcashd() {
        fetch_service_get_address_balance("zcashd").await;
    }

    async fn fetch_service_get_address_balance(validator: &str) {
        let mut test_manager = TestManager::launch(validator, None, None, true, true)
            .await
            .unwrap();

        let clients = test_manager
            .clients
            .as_ref()
            .expect("Clients are not initialized");
        let recipient_address = clients.get_recipient_address("transparent").await;

        clients.faucet.do_sync(true).await.unwrap();
        zingolib::testutils::lightclient::from_inputs::quick_send(
            &clients.faucet,
            vec![(recipient_address.as_str(), 250_000, None)],
        )
        .await
        .unwrap();
        test_manager.local_net.generate_blocks(1).await.unwrap();
        clients.recipient.do_sync(true).await.unwrap();
        let recipient_balance = clients.recipient.do_balance().await;

        let fetch_service = FetchService::spawn(
            FetchServiceConfig::new(
                SocketAddr::new(
                    std::net::IpAddr::V4(std::net::Ipv4Addr::LOCALHOST),
                    test_manager.zebrad_rpc_listen_port,
                ),
                None,
                None,
                None,
                None,
                Network::new_regtest(Some(1), Some(1)),
                true,
            ),
            AtomicStatus::new(StatusType::Spawning.into()),
        )
        .await
        .unwrap()
        .get_subscriber()
        .inner();

        let fetch_service_balance = fetch_service
            .z_get_address_balance(AddressStrings::new_valid(vec![recipient_address]).unwrap())
            .await
            .unwrap();

        dbg!(recipient_balance.clone());
        dbg!(fetch_service_balance.clone());

        assert_eq!(recipient_balance.transparent_balance.unwrap(), 250_000,);
        assert_eq!(
            recipient_balance.transparent_balance.unwrap(),
            fetch_service_balance.balance,
        );

        test_manager.close().await;
    }

    #[tokio::test]
    async fn fetch_service_get_block_raw_zcashd() {
        fetch_service_get_block_raw("zcashd").await;
    }

    async fn fetch_service_get_block_raw(validator: &str) {
        let mut test_manager = TestManager::launch(validator, None, None, false, false)
            .await
            .unwrap();

        let fetch_service = FetchService::spawn(
            FetchServiceConfig::new(
                SocketAddr::new(
                    std::net::IpAddr::V4(std::net::Ipv4Addr::LOCALHOST),
                    test_manager.zebrad_rpc_listen_port,
                ),
                None,
                None,
                None,
                None,
                Network::new_regtest(Some(1), Some(1)),
                true,
            ),
            AtomicStatus::new(StatusType::Spawning.into()),
        )
        .await
        .unwrap()
        .get_subscriber()
        .inner();

        dbg!(fetch_service
            .z_get_block("1".to_string(), Some(0))
            .await
            .unwrap());

        test_manager.close().await;
    }

    #[tokio::test]
    async fn fetch_service_get_block_object_zcashd() {
        fetch_service_get_block_object("zcashd").await;
    }

    async fn fetch_service_get_block_object(validator: &str) {
        let mut test_manager = TestManager::launch(validator, None, None, false, false)
            .await
            .unwrap();

        let fetch_service = FetchService::spawn(
            FetchServiceConfig::new(
                SocketAddr::new(
                    std::net::IpAddr::V4(std::net::Ipv4Addr::LOCALHOST),
                    test_manager.zebrad_rpc_listen_port,
                ),
                None,
                None,
                None,
                None,
                Network::new_regtest(Some(1), Some(1)),
                true,
            ),
            AtomicStatus::new(StatusType::Spawning.into()),
        )
        .await
        .unwrap()
        .get_subscriber()
        .inner();

        dbg!(fetch_service
            .z_get_block("1".to_string(), Some(1))
            .await
            .unwrap());

        test_manager.close().await;
    }

    #[tokio::test]
    async fn fetch_service_get_raw_mempool_zcashd() {
        fetch_service_get_raw_mempool("zcashd").await;
    }

    async fn fetch_service_get_raw_mempool(validator: &str) {
        let mut test_manager = TestManager::launch(validator, None, None, true, true)
            .await
            .unwrap();
        let clients = test_manager
            .clients
            .as_ref()
            .expect("Clients are not initialized");
        let zebra_uri = format!("http://127.0.0.1:{}", test_manager.zebrad_rpc_listen_port)
            .parse::<http::Uri>()
            .expect("Failed to convert URL to URI");

        let fetch_service = FetchService::spawn(
            FetchServiceConfig::new(
                SocketAddr::new(
                    std::net::IpAddr::V4(std::net::Ipv4Addr::LOCALHOST),
                    test_manager.zebrad_rpc_listen_port,
                ),
                None,
                None,
                None,
                None,
                Network::new_regtest(Some(1), Some(1)),
                true,
            ),
            AtomicStatus::new(StatusType::Spawning.into()),
        )
        .await
        .unwrap();
        let fetch_service_subscriber = fetch_service.get_subscriber().inner();

        let json_service = JsonRpcConnector::new(
            zebra_uri,
            Some("xxxxxx".to_string()),
            Some("xxxxxx".to_string()),
        )
        .await
        .unwrap();

        test_manager.local_net.generate_blocks(1).await.unwrap();
        clients.faucet.do_sync(true).await.unwrap();

        zingolib::testutils::lightclient::from_inputs::quick_send(
            &clients.faucet,
            vec![(
                &clients.get_recipient_address("transparent").await,
                250_000,
                None,
            )],
        )
        .await
        .unwrap();
        zingolib::testutils::lightclient::from_inputs::quick_send(
            &clients.faucet,
            vec![(
                &clients.get_recipient_address("unified").await,
                250_000,
                None,
            )],
        )
        .await
        .unwrap();

        tokio::time::sleep(tokio::time::Duration::from_secs(1)).await;

        let mut fetch_service_mempool = fetch_service_subscriber.get_raw_mempool().await.unwrap();
        let mut json_service_mempool = json_service.get_raw_mempool().await.unwrap().transactions;

        dbg!(&fetch_service_mempool);
        dbg!(&json_service_mempool);
        assert_eq!(json_service_mempool.sort(), fetch_service_mempool.sort());

        test_manager.close().await;
    }

    #[tokio::test]
    async fn fetch_service_z_get_treestate_zcashd() {
        fetch_service_z_get_treestate("zcashd").await;
    }

    async fn fetch_service_z_get_treestate(validator: &str) {
        let mut test_manager = TestManager::launch(validator, None, None, true, true)
            .await
            .unwrap();

        let clients = test_manager
            .clients
            .as_ref()
            .expect("Clients are not initialized");

        clients.faucet.do_sync(true).await.unwrap();
        zingolib::testutils::lightclient::from_inputs::quick_send(
            &clients.faucet,
            vec![(
                &clients.get_recipient_address("unified").await,
                250_000,
                None,
            )],
        )
        .await
        .unwrap();

        test_manager.local_net.generate_blocks(1).await.unwrap();

        let fetch_service = FetchService::spawn(
            FetchServiceConfig::new(
                SocketAddr::new(
                    std::net::IpAddr::V4(std::net::Ipv4Addr::LOCALHOST),
                    test_manager.zebrad_rpc_listen_port,
                ),
                None,
                None,
                None,
                None,
                Network::new_regtest(Some(1), Some(1)),
                true,
            ),
            AtomicStatus::new(StatusType::Spawning.into()),
        )
        .await
        .unwrap()
        .get_subscriber()
        .inner();

        dbg!(fetch_service
            .z_get_treestate("2".to_string())
            .await
            .unwrap());

        test_manager.close().await;
    }

    #[tokio::test]
    async fn fetch_service_z_get_subtrees_by_index_zcashd() {
        fetch_service_z_get_subtrees_by_index("zcashd").await;
    }

    async fn fetch_service_z_get_subtrees_by_index(validator: &str) {
        let mut test_manager = TestManager::launch(validator, None, None, true, true)
            .await
            .unwrap();

        let clients = test_manager
            .clients
            .as_ref()
            .expect("Clients are not initialized");

        clients.faucet.do_sync(true).await.unwrap();
        zingolib::testutils::lightclient::from_inputs::quick_send(
            &clients.faucet,
            vec![(
                &clients.get_recipient_address("unified").await,
                250_000,
                None,
            )],
        )
        .await
        .unwrap();

        test_manager.local_net.generate_blocks(1).await.unwrap();

        let fetch_service = FetchService::spawn(
            FetchServiceConfig::new(
                SocketAddr::new(
                    std::net::IpAddr::V4(std::net::Ipv4Addr::LOCALHOST),
                    test_manager.zebrad_rpc_listen_port,
                ),
                None,
                None,
                None,
                None,
                Network::new_regtest(Some(1), Some(1)),
                true,
            ),
            AtomicStatus::new(StatusType::Spawning.into()),
        )
        .await
        .unwrap()
        .get_subscriber()
        .inner();

        dbg!(fetch_service
            .z_get_subtrees_by_index("orchard".to_string(), NoteCommitmentSubtreeIndex(0), None)
            .await
            .unwrap());

        test_manager.close().await;
    }

    #[tokio::test]
    async fn fetch_service_get_raw_transaction_zcashd() {
        fetch_service_get_raw_transaction("zcashd").await;
    }

    async fn fetch_service_get_raw_transaction(validator: &str) {
        let mut test_manager = TestManager::launch(validator, None, None, true, true)
            .await
            .unwrap();

        let clients = test_manager
            .clients
            .as_ref()
            .expect("Clients are not initialized");

        clients.faucet.do_sync(true).await.unwrap();
        let tx = zingolib::testutils::lightclient::from_inputs::quick_send(
            &clients.faucet,
            vec![(
                &clients.get_recipient_address("unified").await,
                250_000,
                None,
            )],
        )
        .await
        .unwrap();

        test_manager.local_net.generate_blocks(1).await.unwrap();

        let fetch_service = FetchService::spawn(
            FetchServiceConfig::new(
                SocketAddr::new(
                    std::net::IpAddr::V4(std::net::Ipv4Addr::LOCALHOST),
                    test_manager.zebrad_rpc_listen_port,
                ),
                None,
                None,
                None,
                None,
                Network::new_regtest(Some(1), Some(1)),
                true,
            ),
            AtomicStatus::new(StatusType::Spawning.into()),
        )
        .await
        .unwrap()
        .get_subscriber()
        .inner();

        dbg!(fetch_service
            .get_raw_transaction(tx.first().to_string(), Some(1))
            .await
            .unwrap());

        test_manager.close().await;
    }

    #[tokio::test]
    async fn fetch_service_get_address_tx_ids_zcashd() {
        fetch_service_get_address_tx_ids("zcashd").await;
    }

    async fn fetch_service_get_address_tx_ids(validator: &str) {
        let mut test_manager = TestManager::launch(validator, None, None, true, true)
            .await
            .unwrap();

        let clients = test_manager
            .clients
            .as_ref()
            .expect("Clients are not initialized");
        let recipient_address = clients.get_recipient_address("transparent").await;

        clients.faucet.do_sync(true).await.unwrap();
        let tx = zingolib::testutils::lightclient::from_inputs::quick_send(
            &clients.faucet,
            vec![(recipient_address.as_str(), 250_000, None)],
        )
        .await
        .unwrap();
        test_manager.local_net.generate_blocks(1).await.unwrap();

        let fetch_service = FetchService::spawn(
            FetchServiceConfig::new(
                SocketAddr::new(
                    std::net::IpAddr::V4(std::net::Ipv4Addr::LOCALHOST),
                    test_manager.zebrad_rpc_listen_port,
                ),
                None,
                None,
                None,
                None,
                Network::new_regtest(Some(1), Some(1)),
                true,
            ),
            AtomicStatus::new(StatusType::Spawning.into()),
        )
        .await
        .unwrap()
        .get_subscriber()
        .inner();

        let fetch_service_txids = fetch_service
            .get_address_tx_ids(GetAddressTxIdsRequest::from_parts(
                vec![recipient_address],
                0,
                2,
            ))
            .await
            .unwrap();

        dbg!(&tx);
        dbg!(&fetch_service_txids);
        assert_eq!(tx.first().to_string(), fetch_service_txids[0]);

        test_manager.close().await;
    }

    #[tokio::test]
    async fn fetch_service_get_address_utxos_zcashd() {
        fetch_service_get_address_utxos("zcashd").await;
    }

    async fn fetch_service_get_address_utxos(validator: &str) {
        let mut test_manager = TestManager::launch(validator, None, None, true, true)
            .await
            .unwrap();

        let clients = test_manager
            .clients
            .as_ref()
            .expect("Clients are not initialized");
        let recipient_address = clients.get_recipient_address("transparent").await;

        clients.faucet.do_sync(true).await.unwrap();
        let txid_1 = zingolib::testutils::lightclient::from_inputs::quick_send(
            &clients.faucet,
            vec![(recipient_address.as_str(), 250_000, None)],
        )
        .await
        .unwrap();
        test_manager.local_net.generate_blocks(1).await.unwrap();
        clients.faucet.do_sync(true).await.unwrap();

        let fetch_service = FetchService::spawn(
            FetchServiceConfig::new(
                SocketAddr::new(
                    std::net::IpAddr::V4(std::net::Ipv4Addr::LOCALHOST),
                    test_manager.zebrad_rpc_listen_port,
                ),
                None,
                None,
                None,
                None,
                Network::new_regtest(Some(1), Some(1)),
                true,
            ),
            AtomicStatus::new(StatusType::Spawning.into()),
        )
        .await
        .unwrap()
        .get_subscriber()
        .inner();

        let fetch_service_utxos = fetch_service
            .z_get_address_utxos(AddressStrings::new_valid(vec![recipient_address]).unwrap())
            .await
            .unwrap();
        let (_, fetch_service_txid, ..) = fetch_service_utxos[0].into_parts();

        dbg!(&txid_1);
        dbg!(&fetch_service_utxos);
        assert_eq!(txid_1.first().to_string(), fetch_service_txid.to_string());

        test_manager.close().await;
    }

    #[tokio::test]
    async fn fetch_service_get_latest_block_zcashd() {
        fetch_service_get_latest_block("zcashd").await;
    }

    async fn fetch_service_get_latest_block(validator: &str) {
        let mut test_manager = TestManager::launch(validator, None, None, true, true)
            .await
            .unwrap();

        let fetch_service = FetchService::spawn(
            FetchServiceConfig::new(
                SocketAddr::new(
                    std::net::IpAddr::V4(std::net::Ipv4Addr::LOCALHOST),
                    test_manager.zebrad_rpc_listen_port,
                ),
                None,
                None,
                None,
                None,
                Network::new_regtest(Some(1), Some(1)),
                true,
            ),
            AtomicStatus::new(StatusType::Spawning.into()),
        )
        .await
        .unwrap();

        let fetch_service_subscriber = fetch_service.get_subscriber().inner();

        let fetch_service_get_latest_block =
            dbg!(fetch_service_subscriber.get_latest_block().await.unwrap());

        assert_eq!(fetch_service_get_latest_block.height, 1);

        test_manager.close().await;
    }

    #[tokio::test]
    async fn fetch_service_get_block_zcashd() {
        fetch_service_get_block("zcashd").await;
    }

    async fn fetch_service_get_block(validator: &str) {
        let mut test_manager = TestManager::launch(validator, None, None, true, true)
            .await
            .unwrap();

        let fetch_service = FetchService::spawn(
            FetchServiceConfig::new(
                SocketAddr::new(
                    std::net::IpAddr::V4(std::net::Ipv4Addr::LOCALHOST),
                    test_manager.zebrad_rpc_listen_port,
                ),
                None,
                None,
                None,
                None,
                Network::new_regtest(Some(1), Some(1)),
                true,
            ),
            AtomicStatus::new(StatusType::Spawning.into()),
        )
        .await
        .unwrap()
        .get_subscriber()
        .inner();

        let block_id = BlockId {
            height: 1,
            hash: Vec::new(),
        };

        let fetch_service_get_block =
            dbg!(fetch_service.get_block(block_id.clone()).await.unwrap());

        assert_eq!(fetch_service_get_block.height, block_id.height);

        test_manager.close().await;
    }

    #[tokio::test]
    async fn fetch_service_get_block_nullifiers_zcashd() {
        fetch_service_get_block_nullifiers("zcashd").await;
    }

    async fn fetch_service_get_block_nullifiers(validator: &str) {
        let mut test_manager = TestManager::launch(validator, None, None, true, true)
            .await
            .unwrap();

        let fetch_service = FetchService::spawn(
            FetchServiceConfig::new(
                SocketAddr::new(
                    std::net::IpAddr::V4(std::net::Ipv4Addr::LOCALHOST),
                    test_manager.zebrad_rpc_listen_port,
                ),
                None,
                None,
                None,
                None,
                Network::new_regtest(Some(1), Some(1)),
                true,
            ),
            AtomicStatus::new(StatusType::Spawning.into()),
        )
        .await
        .unwrap()
        .get_subscriber()
        .inner();

        let block_id = BlockId {
            height: 1,
            hash: Vec::new(),
        };

        let fetch_service_get_block_nullifiers = dbg!(fetch_service
            .get_block_nullifiers(block_id.clone())
            .await
            .unwrap());

        assert_eq!(fetch_service_get_block_nullifiers.height, block_id.height);

        test_manager.close().await;
    }

    #[tokio::test]
    async fn fetch_service_get_block_range_zcashd() {
        fetch_service_get_block_range("zcashd").await;
    }

    async fn fetch_service_get_block_range(validator: &str) {
        let mut test_manager = TestManager::launch(validator, None, None, true, true)
            .await
            .unwrap();
        test_manager.local_net.generate_blocks(10).await.unwrap();

        let fetch_service = FetchService::spawn(
            FetchServiceConfig::new(
                SocketAddr::new(
                    std::net::IpAddr::V4(std::net::Ipv4Addr::LOCALHOST),
                    test_manager.zebrad_rpc_listen_port,
                ),
                None,
                None,
                None,
                None,
                Network::new_regtest(Some(1), Some(1)),
                true,
            ),
            AtomicStatus::new(StatusType::Spawning.into()),
        )
        .await
        .unwrap()
        .get_subscriber()
        .inner();

        let block_range = BlockRange {
            start: Some(BlockId {
                height: 1,
                hash: Vec::new(),
            }),
            end: Some(BlockId {
                height: 10,
                hash: Vec::new(),
            }),
        };

        let fetch_service_stream = fetch_service
            .get_block_range(block_range.clone())
            .await
            .unwrap();
        let fetch_service_compact_blocks: Vec<_> = fetch_service_stream.collect().await;

        let fetch_blocks: Vec<_> = fetch_service_compact_blocks
            .into_iter()
            .filter_map(|result| result.ok())
            .collect();

        dbg!(fetch_blocks);

        test_manager.close().await;
    }

    #[tokio::test]
    async fn fetch_service_get_block_range_nullifiers_zcashd() {
        fetch_service_get_block_range_nullifiers("zcashd").await;
    }

    async fn fetch_service_get_block_range_nullifiers(validator: &str) {
        let mut test_manager = TestManager::launch(validator, None, None, true, true)
            .await
            .unwrap();
        test_manager.local_net.generate_blocks(10).await.unwrap();

        let fetch_service = FetchService::spawn(
            FetchServiceConfig::new(
                SocketAddr::new(
                    std::net::IpAddr::V4(std::net::Ipv4Addr::LOCALHOST),
                    test_manager.zebrad_rpc_listen_port,
                ),
                None,
                None,
                None,
                None,
                Network::new_regtest(Some(1), Some(1)),
                true,
            ),
            AtomicStatus::new(StatusType::Spawning.into()),
        )
        .await
        .unwrap()
        .get_subscriber()
        .inner();

        let block_range = BlockRange {
            start: Some(BlockId {
                height: 1,
                hash: Vec::new(),
            }),
            end: Some(BlockId {
                height: 10,
                hash: Vec::new(),
            }),
        };

        let fetch_service_stream = fetch_service
            .get_block_range_nullifiers(block_range.clone())
            .await
            .unwrap();
        let fetch_service_compact_blocks: Vec<_> = fetch_service_stream.collect().await;

        let fetch_nullifiers: Vec<_> = fetch_service_compact_blocks
            .into_iter()
            .filter_map(|result| result.ok())
            .collect();

        dbg!(fetch_nullifiers);

        test_manager.close().await;
    }

    #[tokio::test]
    async fn fetch_service_get_transaction_mined_zcashd() {
        fetch_service_get_transaction_mined("zcashd").await;
    }

    async fn fetch_service_get_transaction_mined(validator: &str) {
        let mut test_manager = TestManager::launch(validator, None, None, true, true)
            .await
            .unwrap();

        let clients = test_manager
            .clients
            .as_ref()
            .expect("Clients are not initialized");

        let fetch_service = FetchService::spawn(
            FetchServiceConfig::new(
                SocketAddr::new(
                    std::net::IpAddr::V4(std::net::Ipv4Addr::LOCALHOST),
                    test_manager.zebrad_rpc_listen_port,
                ),
                None,
                None,
                None,
                None,
                Network::new_regtest(Some(1), Some(1)),
                true,
            ),
            AtomicStatus::new(StatusType::Spawning.into()),
        )
        .await
        .unwrap()
        .get_subscriber()
        .inner();

        clients.faucet.do_sync(true).await.unwrap();

        let tx = zingolib::testutils::lightclient::from_inputs::quick_send(
            &clients.faucet,
            vec![(
                &clients.get_recipient_address("unified").await,
                250_000,
                None,
            )],
        )
        .await
        .unwrap();
        test_manager.local_net.generate_blocks(1).await.unwrap();

        let tx_filter = TxFilter {
            block: None,
            index: 0,
            hash: tx.first().as_ref().to_vec(),
        };

        let fetch_service_get_transaction = dbg!(fetch_service
            .get_transaction(tx_filter.clone())
            .await
            .unwrap());

        dbg!(fetch_service_get_transaction);

        test_manager.close().await;
    }

    #[tokio::test]
    async fn fetch_service_get_transaction_mempool_zcashd() {
        fetch_service_get_transaction_mempool("zcashd").await;
    }

    async fn fetch_service_get_transaction_mempool(validator: &str) {
        let mut test_manager = TestManager::launch(validator, None, None, true, true)
            .await
            .unwrap();

        let clients = test_manager
            .clients
            .as_ref()
            .expect("Clients are not initialized");

        let fetch_service = FetchService::spawn(
            FetchServiceConfig::new(
                SocketAddr::new(
                    std::net::IpAddr::V4(std::net::Ipv4Addr::LOCALHOST),
                    test_manager.zebrad_rpc_listen_port,
                ),
                None,
                None,
                None,
                None,
                Network::new_regtest(Some(1), Some(1)),
                true,
            ),
            AtomicStatus::new(StatusType::Spawning.into()),
        )
        .await
        .unwrap()
        .get_subscriber()
        .inner();

        clients.faucet.do_sync(true).await.unwrap();

        let tx = zingolib::testutils::lightclient::from_inputs::quick_send(
            &clients.faucet,
            vec![(
                &clients.get_recipient_address("unified").await,
                250_000,
                None,
            )],
        )
        .await
        .unwrap();

        let tx_filter = TxFilter {
            block: None,
            index: 0,
            hash: tx.first().as_ref().to_vec(),
        };

        let fetch_service_get_transaction = dbg!(fetch_service
            .get_transaction(tx_filter.clone())
            .await
            .unwrap());

        dbg!(fetch_service_get_transaction);

        test_manager.close().await;
    }

    #[tokio::test]
    async fn fetch_service_get_taddress_txids_zcashd() {
        fetch_service_get_taddress_txids("zcashd").await;
    }

    async fn fetch_service_get_taddress_txids(validator: &str) {
        let mut test_manager = TestManager::launch(validator, None, None, true, true)
            .await
            .unwrap();

        let clients = test_manager
            .clients
            .as_ref()
            .expect("Clients are not initialized");
        let recipient_address = clients.get_recipient_address("transparent").await;

        let fetch_service = FetchService::spawn(
            FetchServiceConfig::new(
                SocketAddr::new(
                    std::net::IpAddr::V4(std::net::Ipv4Addr::LOCALHOST),
                    test_manager.zebrad_rpc_listen_port,
                ),
                None,
                None,
                None,
                None,
                Network::new_regtest(Some(1), Some(1)),
                true,
            ),
            AtomicStatus::new(StatusType::Spawning.into()),
        )
        .await
        .unwrap()
        .get_subscriber()
        .inner();

        clients.faucet.do_sync(true).await.unwrap();
        let tx = zingolib::testutils::lightclient::from_inputs::quick_send(
            &clients.faucet,
            vec![(&recipient_address, 250_000, None)],
        )
        .await
        .unwrap();
        test_manager.local_net.generate_blocks(1).await.unwrap();

        let block_filter = TransparentAddressBlockFilter {
            address: recipient_address,
            range: Some(BlockRange {
                start: Some(BlockId {
                    height: 0,
                    hash: Vec::new(),
                }),
                end: Some(BlockId {
                    height: 2,
                    hash: Vec::new(),
                }),
            }),
        };

        let fetch_service_stream = fetch_service
            .get_taddress_txids(block_filter.clone())
            .await
            .unwrap();
        let fetch_service_tx: Vec<_> = fetch_service_stream.collect().await;

        let fetch_tx: Vec<_> = fetch_service_tx
            .into_iter()
            .filter_map(|result| result.ok())
            .collect();

        dbg!(tx);
        dbg!(&fetch_tx);

        test_manager.close().await;
    }

    #[tokio::test]
    async fn fetch_service_get_taddress_balance_zcashd() {
        fetch_service_get_taddress_balance("zcashd").await;
    }

    async fn fetch_service_get_taddress_balance(validator: &str) {
        let mut test_manager = TestManager::launch(validator, None, None, true, true)
            .await
            .unwrap();

        let clients = test_manager
            .clients
            .as_ref()
            .expect("Clients are not initialized");
        let recipient_address = clients.get_recipient_address("transparent").await;

        let fetch_service = FetchService::spawn(
            FetchServiceConfig::new(
                SocketAddr::new(
                    std::net::IpAddr::V4(std::net::Ipv4Addr::LOCALHOST),
                    test_manager.zebrad_rpc_listen_port,
                ),
                None,
                None,
                None,
                None,
                Network::new_regtest(Some(1), Some(1)),
                true,
            ),
            AtomicStatus::new(StatusType::Spawning.into()),
        )
        .await
        .unwrap()
        .get_subscriber()
        .inner();

        clients.faucet.do_sync(true).await.unwrap();
        zingolib::testutils::lightclient::from_inputs::quick_send(
            &clients.faucet,
            vec![(&recipient_address, 250_000, None)],
        )
        .await
        .unwrap();
        test_manager.local_net.generate_blocks(1).await.unwrap();
        clients.recipient.do_sync(true).await.unwrap();
        let balance = clients.recipient.do_balance().await;

        let address_list = AddressList {
            addresses: vec![recipient_address],
        };

        let fetch_service_balance = fetch_service
            .get_taddress_balance(address_list.clone())
            .await
            .unwrap();

        dbg!(&fetch_service_balance);
        assert_eq!(
            fetch_service_balance.value_zat as u64,
            balance.transparent_balance.unwrap()
        );

        test_manager.close().await;
    }

    #[tokio::test]
    async fn fetch_service_get_mempool_tx_zcashd() {
        fetch_service_get_mempool_tx("zcashd").await;
    }

    async fn fetch_service_get_mempool_tx(validator: &str) {
        let mut test_manager = TestManager::launch(validator, None, None, true, true)
            .await
            .unwrap();
        let clients = test_manager
            .clients
            .as_ref()
            .expect("Clients are not initialized");

        let fetch_service = FetchService::spawn(
            FetchServiceConfig::new(
                SocketAddr::new(
                    std::net::IpAddr::V4(std::net::Ipv4Addr::LOCALHOST),
                    test_manager.zebrad_rpc_listen_port,
                ),
                None,
                None,
                None,
                None,
                Network::new_regtest(Some(1), Some(1)),
                true,
            ),
            AtomicStatus::new(StatusType::Spawning.into()),
        )
        .await
        .unwrap();
        let fetch_service_subscriber = fetch_service.get_subscriber().inner();

        test_manager.local_net.generate_blocks(1).await.unwrap();
        clients.faucet.do_sync(true).await.unwrap();

        let tx_1 = zingolib::testutils::lightclient::from_inputs::quick_send(
            &clients.faucet,
            vec![(
                &clients.get_recipient_address("transparent").await,
                250_000,
                None,
            )],
        )
        .await
        .unwrap();
        let tx_2 = zingolib::testutils::lightclient::from_inputs::quick_send(
            &clients.faucet,
            vec![(
                &clients.get_recipient_address("unified").await,
                250_000,
                None,
            )],
        )
        .await
        .unwrap();

        tokio::time::sleep(tokio::time::Duration::from_secs(1)).await;

        let exclude_list_empty = Exclude { txid: Vec::new() };

        let fetch_service_stream = fetch_service_subscriber
            .get_mempool_tx(exclude_list_empty.clone())
            .await
            .unwrap();
        let fetch_service_mempool_tx: Vec<_> = fetch_service_stream.collect().await;

        let fetch_mempool_tx: Vec<_> = fetch_service_mempool_tx
            .into_iter()
            .filter_map(|result| result.ok())
            .collect();

        let mut sorted_fetch_mempool_tx = fetch_mempool_tx.clone();
        sorted_fetch_mempool_tx.sort_by_key(|tx| tx.hash.clone());

        let mut tx1_bytes = tx_1.first().as_ref().clone();
        tx1_bytes.reverse();
        let mut tx2_bytes = tx_2.first().as_ref().clone();
        tx2_bytes.reverse();

        let mut sorted_txids = vec![tx1_bytes, tx2_bytes];
        sorted_txids.sort_by_key(|hash| hash.clone());

        assert_eq!(sorted_fetch_mempool_tx[0].hash, sorted_txids[0]);
        assert_eq!(sorted_fetch_mempool_tx[1].hash, sorted_txids[1]);

        let exclude_list = Exclude {
            txid: vec![sorted_txids[0][..8].to_vec()],
        };

        let exclude_fetch_service_stream = fetch_service_subscriber
            .get_mempool_tx(exclude_list.clone())
            .await
            .unwrap();
        let exclude_fetch_service_mempool_tx: Vec<_> = exclude_fetch_service_stream.collect().await;

        let exclude_fetch_mempool_tx: Vec<_> = exclude_fetch_service_mempool_tx
            .into_iter()
            .filter_map(|result| result.ok())
            .collect();

        let mut sorted_exclude_fetch_mempool_tx = exclude_fetch_mempool_tx.clone();
        sorted_exclude_fetch_mempool_tx.sort_by_key(|tx| tx.hash.clone());

        assert_eq!(sorted_exclude_fetch_mempool_tx[0].hash, sorted_txids[1]);

        test_manager.close().await;
    }

    #[tokio::test]
    async fn fetch_service_get_mempool_stream_zcashd() {
        fetch_service_get_mempool_stream("zcashd").await;
    }

    async fn fetch_service_get_mempool_stream(validator: &str) {
        let mut test_manager = TestManager::launch(validator, None, None, true, true)
            .await
            .unwrap();

        let clients = test_manager
            .clients
            .as_ref()
            .expect("Clients are not initialized");

        let fetch_service = FetchService::spawn(
            FetchServiceConfig::new(
                SocketAddr::new(
                    std::net::IpAddr::V4(std::net::Ipv4Addr::LOCALHOST),
                    test_manager.zebrad_rpc_listen_port,
                ),
                None,
                None,
                None,
                None,
                Network::new_regtest(Some(1), Some(1)),
                true,
            ),
            AtomicStatus::new(StatusType::Spawning.into()),
        )
        .await
        .unwrap();
        let fetch_service_subscriber = fetch_service.get_subscriber().inner();

        test_manager.local_net.generate_blocks(1).await.unwrap();
        clients.faucet.do_sync(true).await.unwrap();

        let fetch_service_handle = tokio::spawn(async move {
            let fetch_service_stream = fetch_service_subscriber.get_mempool_stream().await.unwrap();
            let fetch_service_mempool_tx: Vec<_> = fetch_service_stream.collect().await;
            fetch_service_mempool_tx
                .into_iter()
                .filter_map(|result| result.ok())
                .collect::<Vec<_>>()
        });

        tokio::time::sleep(tokio::time::Duration::from_secs(1)).await;

        zingolib::testutils::lightclient::from_inputs::quick_send(
            &clients.faucet,
            vec![(
                &clients.get_recipient_address("transparent").await,
                250_000,
                None,
            )],
        )
        .await
        .unwrap();
        zingolib::testutils::lightclient::from_inputs::quick_send(
            &clients.faucet,
            vec![(
                &clients.get_recipient_address("unified").await,
                250_000,
                None,
            )],
        )
        .await
        .unwrap();

        tokio::time::sleep(tokio::time::Duration::from_secs(1)).await;
        test_manager.local_net.generate_blocks(1).await.unwrap();

        let fetch_mempool_tx = fetch_service_handle.await.unwrap();

        let mut sorted_fetch_mempool_tx = fetch_mempool_tx.clone();
        sorted_fetch_mempool_tx.sort_by_key(|tx| tx.data.clone());

        dbg!(sorted_fetch_mempool_tx);

        test_manager.close().await;
    }

    #[tokio::test]
    async fn fetch_service_get_tree_state_zcashd() {
        fetch_service_get_tree_state("zcashd").await;
    }

    async fn fetch_service_get_tree_state(validator: &str) {
        let mut test_manager = TestManager::launch(validator, None, None, true, true)
            .await
            .unwrap();

        let fetch_service = FetchService::spawn(
            FetchServiceConfig::new(
                SocketAddr::new(
                    std::net::IpAddr::V4(std::net::Ipv4Addr::LOCALHOST),
                    test_manager.zebrad_rpc_listen_port,
                ),
                None,
                None,
                None,
                None,
                Network::new_regtest(Some(1), Some(1)),
                true,
            ),
            AtomicStatus::new(StatusType::Spawning.into()),
        )
        .await
        .unwrap()
        .get_subscriber()
        .inner();

        let block_id = BlockId {
            height: 1,
            hash: Vec::new(),
        };

        let fetch_service_get_tree_state = dbg!(fetch_service
            .get_tree_state(block_id.clone())
            .await
            .unwrap());

        dbg!(fetch_service_get_tree_state);

        test_manager.close().await;
    }

    #[tokio::test]
    async fn fetch_service_get_latest_tree_state_zcashd() {
        fetch_service_get_latest_tree_state("zcashd").await;
    }

    async fn fetch_service_get_latest_tree_state(validator: &str) {
        let mut test_manager = TestManager::launch(validator, None, None, true, true)
            .await
            .unwrap();

        let fetch_service = FetchService::spawn(
            FetchServiceConfig::new(
                SocketAddr::new(
                    std::net::IpAddr::V4(std::net::Ipv4Addr::LOCALHOST),
                    test_manager.zebrad_rpc_listen_port,
                ),
                None,
                None,
                None,
                None,
                Network::new_regtest(Some(1), Some(1)),
                true,
            ),
            AtomicStatus::new(StatusType::Spawning.into()),
        )
        .await
        .unwrap()
        .get_subscriber()
        .inner();

        dbg!(fetch_service.get_latest_tree_state().await.unwrap());

        test_manager.close().await;
    }

    #[tokio::test]
    async fn fetch_service_get_subtree_roots_zcashd() {
        fetch_service_get_subtree_roots("zcashd").await;
    }

    async fn fetch_service_get_subtree_roots(validator: &str) {
        let mut test_manager = TestManager::launch(validator, None, None, true, true)
            .await
            .unwrap();

        let fetch_service = FetchService::spawn(
            FetchServiceConfig::new(
                SocketAddr::new(
                    std::net::IpAddr::V4(std::net::Ipv4Addr::LOCALHOST),
                    test_manager.zebrad_rpc_listen_port,
                ),
                None,
                None,
                None,
                None,
                Network::new_regtest(Some(1), Some(1)),
                true,
            ),
            AtomicStatus::new(StatusType::Spawning.into()),
        )
        .await
        .unwrap()
        .get_subscriber()
        .inner();

        let subtree_roots_arg = GetSubtreeRootsArg {
            start_index: 0,
            shielded_protocol: 1,
            max_entries: 0,
        };

        let fetch_service_stream = fetch_service
            .get_subtree_roots(subtree_roots_arg.clone())
            .await
            .unwrap();
        let fetch_service_roots: Vec<_> = fetch_service_stream.collect().await;

        let fetch_roots: Vec<_> = fetch_service_roots
            .into_iter()
            .filter_map(|result| result.ok())
            .collect();

        dbg!(fetch_roots);

        test_manager.close().await;
    }

    #[tokio::test]
    async fn fetch_service_get_taddress_utxos_zcashd() {
        fetch_service_get_taddress_utxos("zcashd").await;
    }

    async fn fetch_service_get_taddress_utxos(validator: &str) {
        let mut test_manager = TestManager::launch(validator, None, None, true, true)
            .await
            .unwrap();

        let clients = test_manager
            .clients
            .as_ref()
            .expect("Clients are not initialized");
        let recipient_address = clients.get_recipient_address("transparent").await;

        let fetch_service = FetchService::spawn(
            FetchServiceConfig::new(
                SocketAddr::new(
                    std::net::IpAddr::V4(std::net::Ipv4Addr::LOCALHOST),
                    test_manager.zebrad_rpc_listen_port,
                ),
                None,
                None,
                None,
                None,
                Network::new_regtest(Some(1), Some(1)),
                true,
            ),
            AtomicStatus::new(StatusType::Spawning.into()),
        )
        .await
        .unwrap()
        .get_subscriber()
        .inner();

        clients.faucet.do_sync(true).await.unwrap();
        let tx = zingolib::testutils::lightclient::from_inputs::quick_send(
            &clients.faucet,
            vec![(&recipient_address, 250_000, None)],
        )
        .await
        .unwrap();
        test_manager.local_net.generate_blocks(1).await.unwrap();

        let utxos_arg = GetAddressUtxosArg {
            addresses: vec![recipient_address],
            start_height: 0,
            max_entries: 0,
        };

        let fetch_service_get_taddress_utxos = fetch_service
            .get_address_utxos(utxos_arg.clone())
            .await
            .unwrap();

        dbg!(tx);
        dbg!(&fetch_service_get_taddress_utxos);

        test_manager.close().await;
    }

    #[tokio::test]
    async fn fetch_service_get_taddress_utxos_stream_zcashd() {
        fetch_service_get_taddress_utxos_stream("zcashd").await;
    }

    async fn fetch_service_get_taddress_utxos_stream(validator: &str) {
        let mut test_manager = TestManager::launch(validator, None, None, true, true)
            .await
            .unwrap();

        let clients = test_manager
            .clients
            .as_ref()
            .expect("Clients are not initialized");
        let recipient_address = clients.get_recipient_address("transparent").await;

        let fetch_service = FetchService::spawn(
            FetchServiceConfig::new(
                SocketAddr::new(
                    std::net::IpAddr::V4(std::net::Ipv4Addr::LOCALHOST),
                    test_manager.zebrad_rpc_listen_port,
                ),
                None,
                None,
                None,
                None,
                Network::new_regtest(Some(1), Some(1)),
                true,
            ),
            AtomicStatus::new(StatusType::Spawning.into()),
        )
        .await
        .unwrap()
        .get_subscriber()
        .inner();

        clients.faucet.do_sync(true).await.unwrap();
        zingolib::testutils::lightclient::from_inputs::quick_send(
            &clients.faucet,
            vec![(&recipient_address, 250_000, None)],
        )
        .await
        .unwrap();
        test_manager.local_net.generate_blocks(1).await.unwrap();

        let utxos_arg = GetAddressUtxosArg {
            addresses: vec![recipient_address],
            start_height: 0,
            max_entries: 0,
        };

        let fetch_service_stream = fetch_service
            .get_address_utxos_stream(utxos_arg.clone())
            .await
            .unwrap();
        let fetch_service_utxos: Vec<_> = fetch_service_stream.collect().await;

        let fetch_utxos: Vec<_> = fetch_service_utxos
            .into_iter()
            .filter_map(|result| result.ok())
            .collect();

        dbg!(fetch_utxos);

        test_manager.close().await;
    }

    #[tokio::test]
    async fn fetch_service_get_lightd_info_zcashd() {
        fetch_service_get_lightd_info("zcashd").await;
    }

    async fn fetch_service_get_lightd_info(validator: &str) {
        let mut test_manager = TestManager::launch(validator, None, None, true, true)
            .await
            .unwrap();

        let fetch_service = FetchService::spawn(
            FetchServiceConfig::new(
                SocketAddr::new(
                    std::net::IpAddr::V4(std::net::Ipv4Addr::LOCALHOST),
                    test_manager.zebrad_rpc_listen_port,
                ),
                None,
                None,
                None,
                None,
                Network::new_regtest(Some(1), Some(1)),
                true,
            ),
            AtomicStatus::new(StatusType::Spawning.into()),
        )
        .await
        .unwrap()
        .get_subscriber()
        .inner();

        dbg!(fetch_service.get_lightd_info().await.unwrap());

        test_manager.close().await;
    }
}<|MERGE_RESOLUTION|>--- conflicted
+++ resolved
@@ -12,7 +12,7 @@
         AddressStream, CompactBlockStream, CompactTransactionStream, RawTransactionStream,
         SubtreeRootReplyStream, UtxoReplyStream,
     },
-    utils::{ServiceMetadata, get_build_info},
+    utils::{get_build_info, ServiceMetadata},
 };
 use futures::StreamExt;
 use hex::FromHex;
@@ -20,7 +20,7 @@
 use tonic::async_trait;
 use zaino_fetch::{
     chain::{transaction::FullTransaction, utils::ParseFromSlice},
-    jsonrpc::connector::{test_node_and_return_uri, JsonRpcConnector, RpcError},
+    jsonrpc::connector::{test_node_and_return_uri, JsonRpcConnector},
 };
 use zaino_proto::proto::{
     compact_formats::{ChainMetadata, CompactBlock, CompactOrchardAction, CompactTx},
@@ -254,15 +254,9 @@
     ) -> Result<AddressBalance, Self::Error> {
         Ok(self
             .fetcher
-<<<<<<< HEAD
             .get_address_balance(address_strings.valid_address_strings().map_err(|error| {
                 FetchServiceError::RpcError(zaino_fetch::jsonrpc::connector::RpcError {
                     code: error.code() as i32 as i64,
-=======
-            .get_address_balance(address_strings.valid_address_strings().map_err(|code| {
-                FetchServiceError::RpcError(RpcError {
-                    code: code as i32 as i64,
->>>>>>> e9499d9a
                     message: "Invalid address provided".to_string(),
                     data: None,
                 })
@@ -488,15 +482,9 @@
     ) -> Result<Vec<GetAddressUtxos>, Self::Error> {
         Ok(self
             .fetcher
-<<<<<<< HEAD
             .get_address_utxos(address_strings.valid_address_strings().map_err(|error| {
                 FetchServiceError::RpcError(zaino_fetch::jsonrpc::connector::RpcError {
                     code: error.code() as i32 as i64,
-=======
-            .get_address_utxos(address_strings.valid_address_strings().map_err(|code| {
-                FetchServiceError::RpcError(RpcError {
-                    code: code as i32 as i64,
->>>>>>> e9499d9a
                     message: "Invalid address provided".to_string(),
                     data: None,
                 })
@@ -964,25 +952,14 @@
 
     /// Returns the total balance for a list of taddrs
     async fn get_taddress_balance(&self, request: AddressList) -> Result<Balance, Self::Error> {
-<<<<<<< HEAD
-        let taddrs = AddressStrings::new_valid(request.addresses).map_err(
-            |err_obj| {
-                FetchServiceError::RpcError(
-                    zaino_fetch::jsonrpc::connector::RpcError::new_from_errorobject(
-                        err_obj,
-                        "Error in Validator",
-                    ),
-                )
-            }
-        )?;
-=======
-        let taddrs = AddressStrings::new_valid(request.addresses).map_err(|legacy_code| {
-            FetchServiceError::RpcError(RpcError::new_from_legacycode(
-                legacy_code,
-                "Error in Validator.",
-            ))
+        let taddrs = AddressStrings::new_valid(request.addresses).map_err(|err_obj| {
+            FetchServiceError::RpcError(
+                zaino_fetch::jsonrpc::connector::RpcError::new_from_errorobject(
+                    err_obj,
+                    "Error in Validator",
+                ),
+            )
         })?;
->>>>>>> e9499d9a
         let balance = self.z_get_address_balance(taddrs).await?;
         let checked_balance: i64 = match i64::try_from(balance.balance) {
             Ok(balance) => balance,
@@ -1015,7 +992,6 @@
                         match channel_rx.recv().await {
                             Some(taddr) => {
                                 let taddrs = AddressStrings::new_valid(vec![taddr]).map_err(
-<<<<<<< HEAD
                                     |err_obj| {
                                         FetchServiceError::RpcError(
                                             zaino_fetch::jsonrpc::connector::RpcError::new_from_errorobject(
@@ -1024,14 +1000,6 @@
                                             ),
                                         )
                                     }
-=======
-                                    |legacy_code| {
-                                        FetchServiceError::RpcError(RpcError::new_from_legacycode(
-                                            legacy_code,
-                                            "Error in Validator.",
-                                        ))
-                                    },
->>>>>>> e9499d9a
                                 )?;
                                 let balance =
                                     fetch_service_clone.z_get_address_balance(taddrs).await?;
@@ -1569,24 +1537,14 @@
         &self,
         request: GetAddressUtxosArg,
     ) -> Result<GetAddressUtxosReplyList, Self::Error> {
-<<<<<<< HEAD
-        let taddrs = AddressStrings::new_valid(request.addresses)
-            .map_err(|err_obj| {
-                FetchServiceError::RpcError(
-                    zaino_fetch::jsonrpc::connector::RpcError::new_from_errorobject(
-                        err_obj,
-                        "Error in Validator",
-                    ),
-                )
-            })?;
-=======
-        let taddrs = AddressStrings::new_valid(request.addresses).map_err(|legacy_code| {
-            FetchServiceError::RpcError(RpcError::new_from_legacycode(
-                legacy_code,
-                "Error in Validator.",
-            ))
+        let taddrs = AddressStrings::new_valid(request.addresses).map_err(|err_obj| {
+            FetchServiceError::RpcError(
+                zaino_fetch::jsonrpc::connector::RpcError::new_from_errorobject(
+                    err_obj,
+                    "Error in Validator",
+                ),
+            )
         })?;
->>>>>>> e9499d9a
         let utxos = self.z_get_address_utxos(taddrs).await?;
         let mut address_utxos: Vec<GetAddressUtxosReply> = Vec::new();
         let mut entries: u32 = 0;
@@ -1637,24 +1595,14 @@
         &self,
         request: GetAddressUtxosArg,
     ) -> Result<UtxoReplyStream, Self::Error> {
-<<<<<<< HEAD
-        let taddrs = AddressStrings::new_valid(request.addresses)
-            .map_err(|err_obj| {
-                FetchServiceError::RpcError(
-                    zaino_fetch::jsonrpc::connector::RpcError::new_from_errorobject(
-                        err_obj,
-                        "Error in Validator",
-                    ),
-                )
-            })?;
-=======
-        let taddrs = AddressStrings::new_valid(request.addresses).map_err(|legacy_code| {
-            FetchServiceError::RpcError(RpcError::new_from_legacycode(
-                legacy_code,
-                "Error in Validator.",
-            ))
+        let taddrs = AddressStrings::new_valid(request.addresses).map_err(|err_obj| {
+            FetchServiceError::RpcError(
+                zaino_fetch::jsonrpc::connector::RpcError::new_from_errorobject(
+                    err_obj,
+                    "Error in Validator",
+                ),
+            )
         })?;
->>>>>>> e9499d9a
         let utxos = self.z_get_address_utxos(taddrs).await?;
         let service_timeout = self.config.service_timeout;
         let (channel_tx, channel_rx) = mpsc::channel(self.config.service_channel_size as usize);
