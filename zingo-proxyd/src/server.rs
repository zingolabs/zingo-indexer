//! gRPC server implementation.
//!
//! TODO: - Add GrpcServerError error type and rewrite functions to return <Result<(), GrpcServerError>>, propagating internal errors.
//!       - Add user and password as fields of ProxyClient and use here.

use std::{
    net::{Ipv4Addr, SocketAddr},
    sync::{
        atomic::{AtomicBool, Ordering},
        Arc,
    },
};

use http::Uri;
use zcash_client_backend::proto::service::compact_tx_streamer_server::CompactTxStreamerServer;
use zingo_rpc::{jsonrpc::connector::test_node_and_return_uri, primitives::ProxyClient};

/// Configuration data for gRPC server.
pub struct ProxyServer(pub ProxyClient);

impl ProxyServer {
    /// Starts gRPC service.
    pub fn serve(
        self,
        port: impl Into<u16> + Send + Sync + 'static,
        online: Arc<AtomicBool>,
    ) -> tokio::task::JoinHandle<Result<(), tonic::transport::Error>> {
        tokio::task::spawn(async move {
            let svc = CompactTxStreamerServer::new(self.0);
            let sockaddr = SocketAddr::new(std::net::IpAddr::V4(Ipv4Addr::LOCALHOST), port.into());
<<<<<<< HEAD
            println!("@zingoproxyd: GRPC server listening on: {sockaddr}.");
            while online.load(Ordering::SeqCst) {
                let server = tonic::transport::Server::builder()
                    .add_service(svc.clone())
                    .serve(sockaddr)
                    .await;
                match server {
                    Ok(_) => (),
                    Err(e) => return Err(e),
=======
            println!("GRPC server listening on: {sockaddr}");

            let server = tonic::transport::Server::builder()
                .add_service(svc.clone())
                .serve(sockaddr);

            let mut interval = tokio::time::interval(tokio::time::Duration::from_millis(500));
            tokio::select! {
                result = server => {
                    match result {
                        Ok(_) => {
                            // TODO: Gracefully restart gRPC server.
                            println!("gRPC Server closed early. Restart required");
                            Ok(())
                            }
                        Err(e) => {
                            // TODO: restart server or set online to false and exit
                            println!("gRPC Server closed with error: {}. Restart required", e);
                            Err(e)
                            }
                    }
                }
                _ = async {
                    while online.load(Ordering::SeqCst) {
                        interval.tick().await;
                    }
                } => {
                    println!("gRPC server shutting down.");
                    Ok(())
>>>>>>> b119bf9d
                }
            }
        })
    }

    /// Creates configuration data for gRPC server.
    pub fn new(lightwalletd_uri: http::Uri, zebrad_uri: http::Uri) -> Self {
        ProxyServer(ProxyClient {
            lightwalletd_uri,
            zebrad_uri,
            online: Arc::new(AtomicBool::new(true)),
        })
    }
}

/// Spawns a gRPC server.
pub async fn spawn_server(
    proxy_port: &u16,
    lwd_port: &u16,
    zebrad_port: &u16,
    online: Arc<AtomicBool>,
) -> tokio::task::JoinHandle<Result<(), tonic::transport::Error>> {
    let lwd_uri = Uri::builder()
        .scheme("http")
        .authority(format!("localhost:{lwd_port}"))
        .path_and_query("/")
        .build()
        .unwrap();

    // TODO Add user and password as fields of ProxyClient and use here.
    let zebra_uri = test_node_and_return_uri(
        zebrad_port,
        Some("xxxxxx".to_string()),
        Some("xxxxxx".to_string()),
    )
    .await
    .unwrap();

    let server = ProxyServer::new(lwd_uri, zebra_uri);
    server.serve(proxy_port.clone(), online)
}<|MERGE_RESOLUTION|>--- conflicted
+++ resolved
@@ -28,18 +28,7 @@
         tokio::task::spawn(async move {
             let svc = CompactTxStreamerServer::new(self.0);
             let sockaddr = SocketAddr::new(std::net::IpAddr::V4(Ipv4Addr::LOCALHOST), port.into());
-<<<<<<< HEAD
-            println!("@zingoproxyd: GRPC server listening on: {sockaddr}.");
-            while online.load(Ordering::SeqCst) {
-                let server = tonic::transport::Server::builder()
-                    .add_service(svc.clone())
-                    .serve(sockaddr)
-                    .await;
-                match server {
-                    Ok(_) => (),
-                    Err(e) => return Err(e),
-=======
-            println!("GRPC server listening on: {sockaddr}");
+            println!("@zingoproxyd: gRPC server listening on: {sockaddr}");
 
             let server = tonic::transport::Server::builder()
                 .add_service(svc.clone())
@@ -51,12 +40,12 @@
                     match result {
                         Ok(_) => {
                             // TODO: Gracefully restart gRPC server.
-                            println!("gRPC Server closed early. Restart required");
+                            println!("@zingoproxyd: gRPC Server closed early. Restart required");
                             Ok(())
                             }
                         Err(e) => {
                             // TODO: restart server or set online to false and exit
-                            println!("gRPC Server closed with error: {}. Restart required", e);
+                            println!("@zingoproxyd: gRPC Server closed with error: {}. Restart required", e);
                             Err(e)
                             }
                     }
@@ -66,9 +55,8 @@
                         interval.tick().await;
                     }
                 } => {
-                    println!("gRPC server shutting down.");
+                    println!("@zingoproxyd: gRPC server shutting down.");
                     Ok(())
->>>>>>> b119bf9d
                 }
             }
         })
