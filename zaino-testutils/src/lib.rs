--- conflicted
+++ resolved
@@ -344,12 +344,7 @@
                     activation_heights: zcash_local_net::network::ActivationHeights::default(),
                     miner_address: zcash_local_net::validator::ZEBRAD_DEFAULT_MINER,
                     chain_cache,
-<<<<<<< HEAD
-                    data_dir: Some(data_dir.clone()),
-                    network,
-=======
                     network: zcash_local_net::network::Network::Regtest,
->>>>>>> 174321f9
                 };
                 ValidatorConfig::ZebradConfig(cfg)
             }
@@ -780,9 +775,15 @@
 
     #[tokio::test]
     async fn launch_testmanager_zebrad_zaino_testnet() {
-        let mut test_manager = TestManager::launch("zebrad", Some(zcash_local_net::network::Network::Testnet), ZEBRAD_TESTNET_CACHE_BIN.clone(), true, true)
-            .await
-            .unwrap();
+        let mut test_manager = TestManager::launch(
+            "zebrad",
+            Some(zcash_local_net::network::Network::Testnet),
+            ZEBRAD_TESTNET_CACHE_BIN.clone(),
+            true,
+            true,
+        )
+        .await
+        .unwrap();
         let clients = test_manager
             .clients
             .as_ref()
