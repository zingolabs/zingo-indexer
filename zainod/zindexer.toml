# Configuration for Zaino

# gRPC server config:

# Zainod's gRPC server listen address.
#
# Must use TLS when connecting to non localhost addresses.
gprc_listen_address = "localhost:8137"

# Enables TLS for the gRPC server.
gprc_tls = false

# Path to the TLS certificate file in PEM format.
# Required if `tls` is true.
<<<<<<< HEAD
tls_cert_path = None

# Path to the TLS private key file in PEM format.
# Required if `tls` is true.
tls_key_path = None
=======
tls_cert_path = "None"

# Path to the TLS private key file in PEM format.
# Required if `tls` is true.
tls_key_path = "None"
>>>>>>> da8e94d8



# JsonRPC client config:

# Full node / validator listen address.
# 
# Must be a "pravate" address as defined in [IETF RFC 1918] for ipv4 addreses and [IETF RFC 4193] for ipv6 addreses.
#
# Must use validator rpc cookie authentication when connecting to non localhost addresses.
validator_listen_address = "localhost:18232"

# Enable validator rpc cookie authentication.
validator_cookie_auth = false

# Path to the validator cookie file.
<<<<<<< HEAD
pub validator_cookie_path = None,
=======
validator_cookie_path = "None"
>>>>>>> da8e94d8

# Optional full node / validator Username.
validator_user = "xxxxxx"

# Optional full node / validator Password.
validator_password = "xxxxxx"



# Mempool, Non-Finalised State and Finalised State config:

# Capacity of the Dashmaps used for the Mempool.
# Also use by the BlockCache::NonFinalisedState when using the FetchService.
#
# None by default.
<<<<<<< HEAD
map_capacity = None
=======
map_capacity = "None"
>>>>>>> da8e94d8

# Number of shard used in the DashMap used for the Mempool.
# Also use by the BlockCache::NonFinalisedState when using the FetchService.
#
# shard_amount should greater than 0 and be a power of two.
# If a shard_amount which is not a power of two is provided, the function will panic.
#
# None by default.
<<<<<<< HEAD
map_shard_amount = None
=======
map_shard_amount = "None"
>>>>>>> da8e94d8

# Block Cache database file path.
#
# This is Zaino's Compact Block Cache db if using the FetchService or Zebra's RocksDB if using the StateService.
#
# None by default, this defaults to `$HOME/.cache/zaino/`
<<<<<<< HEAD
db_path = None
=======
db_path = "None"
>>>>>>> da8e94d8

# Block Cache database maximum size in gb.
#
# Only used by the FetchService.
#
# None by default
<<<<<<< HEAD
db_size = None
=======
db_size = "None"
>>>>>>> da8e94d8



# Network:

# Network chain type (Mainnet, Testnet, Regtest).
network = "Testnet"



# Options:

# Disables internal sync and stops zaino waiting on server to sync with p2p network.
# Useful for testing.
no_sync = false

# Disables the FinalisedState in the BlockCache
#
# Only used by the FetchServic.
# Used for testing.
no_db = false

# Disables internal mempool and blockcache.
#
# For use by lightweight wallets that do not want to run any extra processes.
#
# NOTE: Currently unimplemented as will require either a Tonic backend or a JsonRPC server.
# no_state = false
<|MERGE_RESOLUTION|>--- conflicted
+++ resolved
@@ -12,19 +12,11 @@
 
 # Path to the TLS certificate file in PEM format.
 # Required if `tls` is true.
-<<<<<<< HEAD
-tls_cert_path = None
-
-# Path to the TLS private key file in PEM format.
-# Required if `tls` is true.
-tls_key_path = None
-=======
 tls_cert_path = "None"
 
 # Path to the TLS private key file in PEM format.
 # Required if `tls` is true.
 tls_key_path = "None"
->>>>>>> da8e94d8
 
 
 
@@ -41,11 +33,7 @@
 validator_cookie_auth = false
 
 # Path to the validator cookie file.
-<<<<<<< HEAD
-pub validator_cookie_path = None,
-=======
 validator_cookie_path = "None"
->>>>>>> da8e94d8
 
 # Optional full node / validator Username.
 validator_user = "xxxxxx"
@@ -61,11 +49,7 @@
 # Also use by the BlockCache::NonFinalisedState when using the FetchService.
 #
 # None by default.
-<<<<<<< HEAD
-map_capacity = None
-=======
 map_capacity = "None"
->>>>>>> da8e94d8
 
 # Number of shard used in the DashMap used for the Mempool.
 # Also use by the BlockCache::NonFinalisedState when using the FetchService.
@@ -74,33 +58,21 @@
 # If a shard_amount which is not a power of two is provided, the function will panic.
 #
 # None by default.
-<<<<<<< HEAD
-map_shard_amount = None
-=======
 map_shard_amount = "None"
->>>>>>> da8e94d8
 
 # Block Cache database file path.
 #
 # This is Zaino's Compact Block Cache db if using the FetchService or Zebra's RocksDB if using the StateService.
 #
 # None by default, this defaults to `$HOME/.cache/zaino/`
-<<<<<<< HEAD
-db_path = None
-=======
 db_path = "None"
->>>>>>> da8e94d8
 
 # Block Cache database maximum size in gb.
 #
 # Only used by the FetchService.
 #
 # None by default
-<<<<<<< HEAD
-db_size = None
-=======
 db_size = "None"
->>>>>>> da8e94d8
 
 
 
