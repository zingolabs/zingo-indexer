//! JsonRPC client implementation.
//!
//! TODO: - Add option for http connector.

use http::Uri;
use hyper::{http, Body, Client, Request};
use hyper_tls::HttpsConnector;
use serde::{Deserialize, Serialize};
use serde_json::Value;
use std::sync::atomic::{AtomicI32, Ordering};

use crate::jsonrpc::{
    error::JsonRpcConnectorError,
    response::{
        BestBlockHashResponse, GetBalanceResponse, GetBlockResponse, GetBlockchainInfoResponse,
        GetInfoResponse, GetSubtreesResponse, GetTransactionResponse, GetTreestateResponse,
        GetUtxosResponse, SendTransactionResponse, TxidsResponse,
    },
};

#[derive(Serialize, Deserialize, Debug)]
struct RpcRequest<T> {
    jsonrpc: String,
    method: String,
    params: T,
    id: i32,
}

#[derive(Serialize, Deserialize, Debug)]
struct RpcResponse<T> {
    id: i32,
    jsonrpc: Option<String>,
    result: T,
    error: Option<RpcError>,
}

#[derive(Serialize, Deserialize, Debug)]
struct RpcError {
    code: i32,
    message: String,
    data: Option<Value>,
}

/// JsonRPC Client config data.
#[derive(Debug)]
pub struct JsonRpcConnector {
    uri: http::Uri,
    id_counter: AtomicI32,
    user: Option<String>,
    password: Option<String>,
}

impl JsonRpcConnector {
    /// Returns a new JsonRpcConnector instance, tests uri and returns error if connection is not established.
    pub async fn new(uri: http::Uri, user: Option<String>, password: Option<String>) -> Self {
        Self {
            uri,
            id_counter: AtomicI32::new(0),
            user,
            password,
        }
    }

    /// Returns the uri the JsonRpcConnector is configured to send requests to.
    pub fn uri(&self) -> &Uri {
        &self.uri
    }

    /// Sends a jsonRPC request and returns the response.
    ///
    /// TODO: This function currently resends the call up to 5 times on a server response of "Work queue depth exceeded".
    /// This is because the node's queue can become overloaded and stop servicing RPCs.
    /// This functionality is weak and should be incorporated in Zingo-Indexer's queue mechanism [WIP] that handles various errors appropriately.
    pub async fn send_request<T: Serialize, R: for<'de> Deserialize<'de>>(
        &self,
        method: &str,
        params: T,
    ) -> Result<R, JsonRpcConnectorError> {
        let id = self.id_counter.fetch_add(1, Ordering::SeqCst);
        let req = RpcRequest {
            jsonrpc: "2.0".to_string(),
            method: method.to_string(),
            params,
            id,
        };
        let max_attempts = 5;
        let mut attempts = 0;
        loop {
            attempts += 1;
            let client = Client::builder().build(HttpsConnector::new());
            let mut request_builder = Request::builder()
                .method("POST")
                .uri(self.uri.clone())
                .header("Content-Type", "application/json");
            if let (Some(user), Some(password)) = (&self.user, &self.password) {
                let auth = base64::encode(format!("{}:{}", user, password));
                request_builder =
                    request_builder.header("Authorization", format!("Basic {}", auth));
            }
            let request_body =
                serde_json::to_string(&req).map_err(JsonRpcConnectorError::SerdeJsonError)?;
            let request = request_builder
                .body(Body::from(request_body))
                .map_err(JsonRpcConnectorError::HttpError)?;
            let response = client
                .request(request)
                .await
                .map_err(JsonRpcConnectorError::HyperError)?;
            let body_bytes = hyper::body::to_bytes(response.into_body())
                .await
                .map_err(JsonRpcConnectorError::HyperError)?;

            let body_str = String::from_utf8_lossy(&body_bytes);
            if body_str.contains("Work queue depth exceeded") {
                if attempts >= max_attempts {
                    return Err(JsonRpcConnectorError::new(
                        "Work queue depth exceeded after multiple attempts",
                    ));
                }
                tokio::time::sleep(std::time::Duration::from_millis(500)).await;
                continue;
            }
            let response: RpcResponse<R> = serde_json::from_slice(&body_bytes)
                .map_err(JsonRpcConnectorError::SerdeJsonError)?;
            return match response.error {
                Some(error) => Err(JsonRpcConnectorError::new(format!(
                    "RPC Error {}: {}",
                    error.code, error.message
                ))),
                None => Ok(response.result),
            };
        }
    }

    /// Returns software information from the RPC server, as a [`GetInfo`] JSON struct.
    ///
    /// zcashd reference: [`getinfo`](https://zcash.github.io/rpc/getinfo.html)
    /// method: post
    /// tags: control
    pub async fn get_info(&self) -> Result<GetInfoResponse, JsonRpcConnectorError> {
        self.send_request::<(), GetInfoResponse>("getinfo", ())
            .await
    }

    /// Returns blockchain state information, as a [`GetBlockChainInfo`] JSON struct.
    ///
    /// zcashd reference: [`getblockchaininfo`](https://zcash.github.io/rpc/getblockchaininfo.html)
    /// method: post
    /// tags: blockchain
    pub async fn get_blockchain_info(
        &self,
    ) -> Result<GetBlockchainInfoResponse, JsonRpcConnectorError> {
        self.send_request::<(), GetBlockchainInfoResponse>("getblockchaininfo", ())
            .await
    }

    /// Returns the total balance of a provided `addresses` in an [`AddressBalance`] instance.
    ///
    /// zcashd reference: [`getaddressbalance`](https://zcash.github.io/rpc/getaddressbalance.html)
    /// method: post
    /// tags: address
    ///
    /// # Parameters
    ///
    /// - `address_strings`: (object, example={"addresses": ["tmYXBYJj1K7vhejSec5osXK2QsGa5MTisUQ"]}) A JSON map with a single entry
    ///     - `addresses`: (array of strings) A list of base-58 encoded addresses.
    ///
    /// NOTE: Currently unused by Zingo-Indexer and untested!
    pub async fn get_address_balance(
        &self,
        addresses: Vec<String>,
    ) -> Result<GetBalanceResponse, JsonRpcConnectorError> {
        let params = vec![serde_json::to_value(addresses)?];
        self.send_request("getaddressbalance", params).await
    }

    /// Sends the raw bytes of a signed transaction to the local node's mempool, if the transaction is valid.
    /// Returns the [`SentTransactionHash`] for the transaction, as a JSON string.
    ///
    /// zcashd reference: [`sendrawtransaction`](https://zcash.github.io/rpc/sendrawtransaction.html)
    /// method: post
    /// tags: transaction
    ///
    /// # Parameters
    ///
    /// - `raw_transaction_hex`: (string, required, example="signedhex") The hex-encoded raw transaction bytes.
    pub async fn send_raw_transaction(
        &self,
        raw_transaction_hex: String,
    ) -> Result<SendTransactionResponse, JsonRpcConnectorError> {
        let params = vec![serde_json::to_value(raw_transaction_hex)?];
        self.send_request("sendrawtransaction", params).await
    }

    /// Returns the requested block by hash or height, as a [`GetBlock`] JSON string.
    /// If the block is not in Zebra's state, returns
    /// [error code `-8`.](https://github.com/zcash/zcash/issues/5758)
    ///
    /// zcashd reference: [`getblock`](https://zcash.github.io/rpc/getblock.html)
    /// method: post
    /// tags: blockchain
    ///
    /// # Parameters
    ///
    /// - `hash_or_height`: (string, required, example="1") The hash or height for the block to be returned.
    /// - `verbosity`: (number, optional, default=1, example=1) 0 for hex encoded data, 1 for a json object, and 2 for json object with transaction data.
    pub async fn get_block(
        &self,
        hash_or_height: String,
        verbosity: Option<u8>,
    ) -> Result<GetBlockResponse, JsonRpcConnectorError> {
        let params = match verbosity {
            Some(v) => vec![
                serde_json::to_value(hash_or_height)?,
                serde_json::to_value(v)?,
            ],
            None => vec![
                serde_json::to_value(hash_or_height)?,
                serde_json::to_value(1)?,
            ],
        };
        self.send_request("getblock", params).await
    }

    /// Returns the hash of the current best blockchain tip block, as a [`GetBlockHash`] JSON string.
    ///
    /// zcashd reference: [`getbestblockhash`](https://zcash.github.io/rpc/getbestblockhash.html)
    /// method: post
    /// tags: blockchain
    ///
    /// NOTE: Currently unused by Zingo-Indexer and untested!
    pub async fn get_best_block_hash(
        &self,
    ) -> Result<BestBlockHashResponse, JsonRpcConnectorError> {
        self.send_request::<(), BestBlockHashResponse>("getbestblockhash", ())
            .await
    }

    /// Returns all transaction ids in the memory pool, as a JSON array.
    ///
    /// zcashd reference: [`getrawmempool`](https://zcash.github.io/rpc/getrawmempool.html)
    /// method: post
    /// tags: blockchain
    pub async fn get_raw_mempool(&self) -> Result<TxidsResponse, JsonRpcConnectorError> {
        self.send_request::<(), TxidsResponse>("getrawmempool", ())
            .await
    }

    /// Returns information about the given block's Sapling & Orchard tree state.
    ///
    /// zcashd reference: [`z_gettreestate`](https://zcash.github.io/rpc/z_gettreestate.html)
    /// method: post
    /// tags: blockchain
    ///
    /// # Parameters
    ///
    /// - `hash | height`: (string, required, example="00000000febc373a1da2bd9f887b105ad79ddc26ac26c2b28652d64e5207c5b5") The block hash or height.
    pub async fn get_treestate(
        &self,
        hash_or_height: String,
    ) -> Result<GetTreestateResponse, JsonRpcConnectorError> {
        let params = vec![serde_json::to_value(hash_or_height)?];
        self.send_request("z_gettreestate", params).await
    }

    /// Returns information about a range of Sapling or Orchard subtrees.
    ///
    /// zcashd reference: [`z_getsubtreesbyindex`](https://zcash.github.io/rpc/z_getsubtreesbyindex.html) - TODO: fix link
    /// method: post
    /// tags: blockchain
    ///
    /// # Parameters
    ///
    /// - `pool`: (string, required) The pool from which subtrees should be returned. Either "sapling" or "orchard".
    /// - `start_index`: (number, required) The index of the first 2^16-leaf subtree to return.
    /// - `limit`: (number, optional) The maximum number of subtree values to return.
    ///
    /// NOTE: Currently unused by Zingo-Indexer and untested!
    pub async fn get_subtrees_by_index(
        &self,
        pool: String,
        start_index: u16,
        limit: Option<u16>,
    ) -> Result<GetSubtreesResponse, JsonRpcConnectorError> {
        let params = match limit {
            Some(v) => vec![
                serde_json::to_value(pool)?,
                serde_json::to_value(start_index)?,
                serde_json::to_value(v)?,
            ],
            None => vec![
                serde_json::to_value(pool)?,
                serde_json::to_value(start_index)?,
            ],
        };
        self.send_request("z_getsubtreesbyindex", params).await
    }

    /// Returns the raw transaction data, as a [`GetRawTransaction`] JSON string or structure.
    ///
    /// zcashd reference: [`getrawtransaction`](https://zcash.github.io/rpc/getrawtransaction.html)
    /// method: post
    /// tags: transaction
    ///
    /// # Parameters
    ///
    /// - `txid`: (string, required, example="mytxid") The transaction ID of the transaction to be returned.
    /// - `verbose`: (number, optional, default=0, example=1) If 0, return a string of hex-encoded data, otherwise return a JSON object.
    pub async fn get_raw_transaction(
        &self,
        txid_hex: String,
        verbose: Option<u8>,
    ) -> Result<GetTransactionResponse, JsonRpcConnectorError> {
        let params = match verbose {
            Some(v) => vec![serde_json::to_value(txid_hex)?, serde_json::to_value(v)?],
            None => vec![serde_json::to_value(txid_hex)?, serde_json::to_value(0)?],
        };

        self.send_request("getrawtransaction", params).await
    }

    /// Returns the transaction ids made by the provided transparent addresses.
    ///
    /// zcashd reference: [`getaddresstxids`](https://zcash.github.io/rpc/getaddresstxids.html)
    /// method: post
    /// tags: address
    ///
    /// # Parameters
    ///
    /// - `request`: (object, required, example={\"addresses\": [\"tmYXBYJj1K7vhejSec5osXK2QsGa5MTisUQ\"], \"start\": 1000, \"end\": 2000}) A struct with the following named fields:
    ///     - `addresses`: (json array of string, required) The addresses to get transactions from.
    ///     - `start`: (numeric, required) The lower height to start looking for transactions (inclusive).
    ///     - `end`: (numeric, required) The top height to stop looking for transactions (inclusive).
    pub async fn get_address_txids(
        &self,
        addresses: Vec<String>,
        start: u32,
        end: u32,
    ) -> Result<TxidsResponse, JsonRpcConnectorError> {
        let params = serde_json::json!({
            "addresses": addresses,
            "start": start,
            "end": end
        });

        self.send_request("getaddresstxids", vec![params]).await
    }

    /// Returns all unspent outputs for a list of addresses.
    ///
    /// zcashd reference: [`getaddressutxos`](https://zcash.github.io/rpc/getaddressutxos.html)
    /// method: post
    /// tags: address
    ///
    /// # Parameters
    ///
    /// - `addresses`: (array, required, example={\"addresses\": [\"tmYXBYJj1K7vhejSec5osXK2QsGa5MTisUQ\"]}) The addresses to get outputs from.
    ///
    /// NOTE: Currently unused by Zingo-Indexer and untested!
    pub async fn get_address_utxos(
        &self,
        addresses: Vec<String>,
    ) -> Result<Vec<GetUtxosResponse>, JsonRpcConnectorError> {
        let params = vec![serde_json::to_value(addresses)?];
        self.send_request("getaddressutxos", params).await
    }
}

/// Tests connection with zebrad / zebrad.
pub async fn test_node_connection(
    uri: Uri,
    user: Option<String>,
    password: Option<String>,
) -> Result<(), JsonRpcConnectorError> {
    let client = Client::builder().build::<_, Body>(HttpsConnector::new());

    let user = user.unwrap_or_else(|| "xxxxxx".to_string());
    let password = password.unwrap_or_else(|| "xxxxxx".to_string());
    let encoded_auth = base64::encode(format!("{}:{}", user, password));

    let request = Request::builder()
        .method("POST")
        .uri(uri.clone())
        .header("Content-Type", "application/json")
        .header("Authorization", format!("Basic {}", encoded_auth))
        .body(Body::from(
            r#"{"jsonrpc":"2.0","method":"getinfo","params":[],"id":1}"#,
        ))
        .map_err(JsonRpcConnectorError::HttpError)?;
    let response =
        tokio::time::timeout(tokio::time::Duration::from_secs(3), client.request(request))
            .await
            .map_err(JsonRpcConnectorError::TimeoutError)??;
    let body_bytes = hyper::body::to_bytes(response.into_body())
        .await
        .map_err(JsonRpcConnectorError::HyperError)?;
    let _response: RpcResponse<serde_json::Value> =
        serde_json::from_slice(&body_bytes).map_err(JsonRpcConnectorError::SerdeJsonError)?;
    Ok(())
}

/// Tries to connect to zebrad/zcashd using IPv4 and IPv6 and returns the correct uri type, exits program with error message if connection cannot be established.
pub async fn test_node_and_return_uri(
    port: &u16,
    user: Option<String>,
    password: Option<String>,
) -> Result<Uri, JsonRpcConnectorError> {
    let ipv4_uri: Uri = format!("http://127.0.0.1:{}", port)
        .parse()
        .map_err(JsonRpcConnectorError::InvalidUriError)?;
    let ipv6_uri: Uri = format!("http://[::1]:{}", port)
        .parse()
        .map_err(JsonRpcConnectorError::InvalidUriError)?;
    let mut interval = tokio::time::interval(tokio::time::Duration::from_millis(500));
    for _ in 0..3 {
<<<<<<< HEAD
        match test_node_connection(ipv4_uri.clone(), user.clone(), password.clone()).await {
            Ok(_) => {
                println!("Connected to node using IPv4 at address {}.", ipv4_uri);
                return Ok(ipv4_uri);
            }
            Err(_e_ipv4) => {
                match test_node_connection(ipv6_uri.clone(), user.clone(), password.clone()).await {
                    Ok(_) => {
                        println!("Connected to node using IPv6 at address {}.", ipv6_uri);
                        return Ok(ipv6_uri);
                    }
                    Err(_e_ipv6) => {
=======
        println!("@zingoindexerd: Trying connection on IPv4.");
        match test_node_connection(ipv4_uri.clone(), user.clone(), password.clone()).await {
            Ok(_) => {
                println!(
                    "@zingoindexerd: Connected to node using IPv4 at address {}.",
                    ipv4_uri
                );
                return Ok(ipv4_uri);
            }
            Err(e_ipv4) => {
                eprintln!("@zingoindexerd: Failed to connect to node using IPv4 with error: {}\n@zingoindexerd: Trying connection on IPv6.", e_ipv4);
                match test_node_connection(ipv6_uri.clone(), user.clone(), password.clone()).await {
                    Ok(_) => {
                        println!(
                            "@zingoindexerd: Connected to node using IPv6 at address {}.",
                            ipv6_uri
                        );
                        return Ok(ipv6_uri);
                    }
                    Err(e_ipv6) => {
                        eprintln!("@zingoindexerd: Failed to connect to node using IPv6 with error: {}.\n@zingoindexerd: Connection not established. Retrying..", e_ipv6);
>>>>>>> 7629c024
                        tokio::time::sleep(std::time::Duration::from_secs(3)).await;
                    }
                }
            }
        }
        interval.tick().await;
    }
<<<<<<< HEAD
    eprintln!("Could not establish connection with node. \nPlease check config and confirm node is listening at the correct address and the correct authorisation details have been entered. \nExiting..");
=======
    eprintln!("@zingoindexerd: Could not establish connection with node. \n@zingoindexerd: Please check config and confirm node is listening at the correct address and the correct authorisation details have been entered. \n@zingoindexerd: Exiting..");
>>>>>>> 7629c024
    std::process::exit(1);
}<|MERGE_RESOLUTION|>--- conflicted
+++ resolved
@@ -413,7 +413,6 @@
         .map_err(JsonRpcConnectorError::InvalidUriError)?;
     let mut interval = tokio::time::interval(tokio::time::Duration::from_millis(500));
     for _ in 0..3 {
-<<<<<<< HEAD
         match test_node_connection(ipv4_uri.clone(), user.clone(), password.clone()).await {
             Ok(_) => {
                 println!("Connected to node using IPv4 at address {}.", ipv4_uri);
@@ -426,29 +425,6 @@
                         return Ok(ipv6_uri);
                     }
                     Err(_e_ipv6) => {
-=======
-        println!("@zingoindexerd: Trying connection on IPv4.");
-        match test_node_connection(ipv4_uri.clone(), user.clone(), password.clone()).await {
-            Ok(_) => {
-                println!(
-                    "@zingoindexerd: Connected to node using IPv4 at address {}.",
-                    ipv4_uri
-                );
-                return Ok(ipv4_uri);
-            }
-            Err(e_ipv4) => {
-                eprintln!("@zingoindexerd: Failed to connect to node using IPv4 with error: {}\n@zingoindexerd: Trying connection on IPv6.", e_ipv4);
-                match test_node_connection(ipv6_uri.clone(), user.clone(), password.clone()).await {
-                    Ok(_) => {
-                        println!(
-                            "@zingoindexerd: Connected to node using IPv6 at address {}.",
-                            ipv6_uri
-                        );
-                        return Ok(ipv6_uri);
-                    }
-                    Err(e_ipv6) => {
-                        eprintln!("@zingoindexerd: Failed to connect to node using IPv6 with error: {}.\n@zingoindexerd: Connection not established. Retrying..", e_ipv6);
->>>>>>> 7629c024
                         tokio::time::sleep(std::time::Duration::from_secs(3)).await;
                     }
                 }
@@ -456,10 +432,6 @@
         }
         interval.tick().await;
     }
-<<<<<<< HEAD
     eprintln!("Could not establish connection with node. \nPlease check config and confirm node is listening at the correct address and the correct authorisation details have been entered. \nExiting..");
-=======
-    eprintln!("@zingoindexerd: Could not establish connection with node. \n@zingoindexerd: Please check config and confirm node is listening at the correct address and the correct authorisation details have been entered. \n@zingoindexerd: Exiting..");
->>>>>>> 7629c024
     std::process::exit(1);
 }